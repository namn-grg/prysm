package features

import (
	"time"

	"github.com/urfave/cli/v2"
)

var (
	// PyrmontTestnet flag for the multiclient Ethereum consensus testnet.
	PyrmontTestnet = &cli.BoolFlag{
		Name:  "pyrmont",
		Usage: "This defines the flag through which we can run on the Pyrmont Multiclient Testnet",
	}
	// PraterTestnet flag for the multiclient Ethereum consensus testnet.
	PraterTestnet = &cli.BoolFlag{
		Name:  "prater",
		Usage: "Run Prysm configured for the Prater test network",
	}
	// Mainnet flag for easier tooling, no-op
	Mainnet = &cli.BoolFlag{
		Value: true,
		Name:  "mainnet",
		Usage: "Run on Ethereum Beacon Chain Main Net. This is the default and can be omitted.",
	}
	devModeFlag = &cli.BoolFlag{
		Name:  "dev",
		Usage: "Enable experimental features still in development. These features may not be stable.",
	}
	writeSSZStateTransitionsFlag = &cli.BoolFlag{
		Name:  "interop-write-ssz-state-transitions",
		Usage: "Write ssz states to disk after attempted state transition",
	}
	enableExternalSlasherProtectionFlag = &cli.BoolFlag{
		Name: "enable-external-slasher-protection",
<<<<<<< HEAD
		Usage: "Enables the validator to connect to external slasher to prevent it from " +
			"transmitting a slashable offense over the network, will be deprecated soon",
	}
	enableNewExternalSlasherProtectionFlag = &cli.BoolFlag{
		Name: "enable-new-external-slasher-protection",
=======
>>>>>>> df33ce33
		Usage: "Enables the validator to connect to a beacon node using the --slasher flag" +
			"for remote slashing protection",
	}
	disableLookbackFlag = &cli.BoolFlag{
		Name:  "disable-lookback",
		Usage: "Disables use of the lookback feature and updates attestation history for validators from head to epoch 0",
	}
	disableGRPCConnectionLogging = &cli.BoolFlag{
		Name:  "disable-grpc-connection-logging",
		Usage: "Disables displaying logs for newly connected grpc clients",
	}
	attestationAggregationStrategy = &cli.StringFlag{
		Name:  "attestation-aggregation-strategy",
		Usage: "Which strategy to use when aggregating attestations, one of: naive, max_cover, opt_max_cover.",
		Value: "opt_max_cover",
	}
	forceOptMaxCoverAggregationStategy = &cli.BoolFlag{
		Name:  "attestation-aggregation-force-opt-maxcover",
		Usage: "When enabled, forces --attestation-aggregation-strategy=opt_max_cover setting.",
	}
	enablePeerScorer = &cli.BoolFlag{
		Name:  "enable-peer-scorer",
		Usage: "Enable experimental P2P peer scorer",
	}
	checkPtInfoCache = &cli.BoolFlag{
		Name:  "use-check-point-cache",
		Usage: "Enables check point info caching",
	}
	enableLargerGossipHistory = &cli.BoolFlag{
		Name:  "enable-larger-gossip-history",
		Usage: "Enables the node to store a larger amount of gossip messages in its cache.",
	}
	writeWalletPasswordOnWebOnboarding = &cli.BoolFlag{
		Name: "write-wallet-password-on-web-onboarding",
		Usage: "(Danger): Writes the wallet password to the wallet directory on completing Prysm web onboarding. " +
			"We recommend against this flag unless you are an advanced user.",
	}
	disableAttestingHistoryDBCache = &cli.BoolFlag{
		Name: "disable-attesting-history-db-cache",
		Usage: "(Danger): Disables the cache for attesting history in the validator DB, greatly increasing " +
			"disk reads and writes as well as increasing time required for attestations to be produced",
	}
	dynamicKeyReloadDebounceInterval = &cli.DurationFlag{
		Name: "dynamic-key-reload-debounce-interval",
		Usage: "(Advanced): Specifies the time duration the validator waits to reload new keys if they have " +
			"changed on disk. Default 1s, can be any type of duration such as 1.5s, 1000ms, 1m.",
		Value: time.Second,
	}
	disableBroadcastSlashingFlag = &cli.BoolFlag{
		Name:  "disable-broadcast-slashings",
		Usage: "Disables broadcasting slashings submitted to the beacon node.",
	}
	attestTimely = &cli.BoolFlag{
		Name:  "attest-timely",
		Usage: "Fixes validator can attest timely after current block processes. See #8185 for more details",
	}
	disableNextSlotStateCache = &cli.BoolFlag{
		Name:  "disable-next-slot-state-cache",
		Usage: "Disable next slot cache which improves attesting and proposing efficiency by caching the next slot state at the end of the current slot",
	}
	enableSlasherFlag = &cli.BoolFlag{
		Name:  "slasher",
<<<<<<< HEAD
		Usage: "Enables a slasher in the beacon node for detecting slashable offenses on eth2",
=======
		Usage: "Enables a slasher in the beacon node for detecting slashable offenses",
>>>>>>> df33ce33
	}
	disableProposerAttsSelectionUsingMaxCover = &cli.BoolFlag{
		Name:  "disable-proposer-atts-selection-using-max-cover",
		Usage: "Disable max-cover algorithm when selecting attestations for proposer",
	}
	enableSlashingProtectionPruning = &cli.BoolFlag{
		Name:  "enable-slashing-protection-pruning",
		Usage: "Enables the pruning of the validator client's slashing protection database",
	}
	disableOptimizedBalanceUpdate = &cli.BoolFlag{
		Name:  "disable-optimized-balance-update",
		Usage: "Disable the optimized method of updating validator balances.",
	}
	enableDoppelGangerProtection = &cli.BoolFlag{
		Name: "enable-doppelganger",
		Usage: "Enables the validator to perform a doppelganger check. (Warning): This is not " +
			"a foolproof method to find duplicate instances in the network. Your validator will still be" +
			" vulnerable if it is being run in unsafe configurations.",
	}
	enableHistoricalSpaceRepresentation = &cli.BoolFlag{
		Name: "enable-historical-state-representation",
		Usage: "Enables the beacon chain to save historical states in a space efficient manner." +
			" (Warning): Once enabled, this feature migrates your database in to a new schema and " +
			"there is no going back. At worst, your entire database might get corrupted.",
	}
	disableCorrectlyInsertOrphanedAtts = &cli.BoolFlag{
		Name: "disable-correctly-insert-orphaned-atts",
		Usage: "Disable the fix for bug where orphaned attestations don't get reinserted back to mem pool. Which is an improves validator profitability and overall network health," +
			"see issue #9441 for further detail",
	}
	disableCorrectlyPruneCanonicalAtts = &cli.BoolFlag{
		Name: "disable-correctly-prune-canonical-atts",
		Usage: "Disable the fix for bug where any block attestations can get incorrectly pruned, which improves validator profitability and overall network health," +
			"see issue #9443 for further detail",
	}
	disableActiveBalanceCache = &cli.BoolFlag{
		Name:  "disable-active-balance-cache",
		Usage: "This disables active balance cache, which improves node performance during block processing",
	}
	enableBatchGossipVerification = &cli.BoolFlag{
		Name:  "enable-batch-gossip-verification",
		Usage: "This enables batch verification of signatures received over gossip.",
	}
)

// devModeFlags holds list of flags that are set when development mode is on.
var devModeFlags = []cli.Flag{
	enableLargerGossipHistory,
	forceOptMaxCoverAggregationStategy,
	enableBatchGossipVerification,
}

// ValidatorFlags contains a list of all the feature flags that apply to the validator client.
var ValidatorFlags = append(deprecatedFlags, []cli.Flag{
	writeWalletPasswordOnWebOnboarding,
	enableExternalSlasherProtectionFlag,
	disableAttestingHistoryDBCache,
	PyrmontTestnet,
	PraterTestnet,
	Mainnet,
	dynamicKeyReloadDebounceInterval,
	attestTimely,
	enableSlashingProtectionPruning,
	enableDoppelGangerProtection,
}...)

// E2EValidatorFlags contains a list of the validator feature flags to be tested in E2E.
var E2EValidatorFlags = []string{
	"--enable-doppelganger",
}

// BeaconChainFlags contains a list of all the feature flags that apply to the beacon-chain client.
var BeaconChainFlags = append(deprecatedFlags, []cli.Flag{
	devModeFlag,
	writeSSZStateTransitionsFlag,
	disableGRPCConnectionLogging,
	attestationAggregationStrategy,
	PyrmontTestnet,
	PraterTestnet,
	Mainnet,
	enablePeerScorer,
	enableLargerGossipHistory,
	checkPtInfoCache,
	disableBroadcastSlashingFlag,
	disableNextSlotStateCache,
	forceOptMaxCoverAggregationStategy,
	enableSlasherFlag,
	disableProposerAttsSelectionUsingMaxCover,
	disableOptimizedBalanceUpdate,
	enableHistoricalSpaceRepresentation,
	disableCorrectlyInsertOrphanedAtts,
	disableCorrectlyPruneCanonicalAtts,
	disableActiveBalanceCache,
	enableBatchGossipVerification,
}...)

// E2EBeaconChainFlags contains a list of the beacon chain feature flags to be tested in E2E.
var E2EBeaconChainFlags = []string{
	"--attestation-aggregation-strategy=opt_max_cover",
	"--dev",
	"--use-check-point-cache",
	"--enable-active-balance-cache",
}<|MERGE_RESOLUTION|>--- conflicted
+++ resolved
@@ -33,14 +33,6 @@
 	}
 	enableExternalSlasherProtectionFlag = &cli.BoolFlag{
 		Name: "enable-external-slasher-protection",
-<<<<<<< HEAD
-		Usage: "Enables the validator to connect to external slasher to prevent it from " +
-			"transmitting a slashable offense over the network, will be deprecated soon",
-	}
-	enableNewExternalSlasherProtectionFlag = &cli.BoolFlag{
-		Name: "enable-new-external-slasher-protection",
-=======
->>>>>>> df33ce33
 		Usage: "Enables the validator to connect to a beacon node using the --slasher flag" +
 			"for remote slashing protection",
 	}
@@ -103,11 +95,7 @@
 	}
 	enableSlasherFlag = &cli.BoolFlag{
 		Name:  "slasher",
-<<<<<<< HEAD
-		Usage: "Enables a slasher in the beacon node for detecting slashable offenses on eth2",
-=======
 		Usage: "Enables a slasher in the beacon node for detecting slashable offenses",
->>>>>>> df33ce33
 	}
 	disableProposerAttsSelectionUsingMaxCover = &cli.BoolFlag{
 		Name:  "disable-proposer-atts-selection-using-max-cover",
