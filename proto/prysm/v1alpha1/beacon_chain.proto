--- conflicted
+++ resolved
@@ -418,17 +418,10 @@
         // Representing a blinded bellatrix block.
         SignedBlindedBeaconBlockBellatrix blinded_bellatrix_block = 6;
 
-<<<<<<< HEAD
-        // Representing a Capella block.
-        SignedBeaconBlockCapella capella_block = 7;
-
-        // Representing a blinded Capella block.
-=======
         // Representing a capella block.
         SignedBeaconBlockCapella capella_block = 7;
 
         // Representing a blinded capella block.
->>>>>>> 6c3b75f9
         SignedBlindedBeaconBlockCapella blinded_capella_block = 8;
     }
 }
