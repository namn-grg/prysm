--- conflicted
+++ resolved
@@ -58,11 +58,7 @@
 	bytes block_hash            = 14 [(ethereum.eth.ext.ssz_size) = "32"];
 	repeated bytes transactions = 15 [(ethereum.eth.ext.ssz_size) = "?,?", (ethereum.eth.ext.ssz_max)  = "1048576,1073741824"];
 	// MAX_WITHDRAWALS_PER_PAYLOAD
-<<<<<<< HEAD
-	repeated Withdrawal withdrawals = 16 [(ethereum.eth.ext.ssz_max) = "16"]; // New in Capella.
-=======
 	repeated Withdrawal withdrawals = 15 [(ethereum.eth.ext.ssz_max) = "withdrawal.size"]; // New in Capella.
->>>>>>> 16b08201
 }
 
 message ExecutionPayloadHeader {
@@ -117,11 +113,7 @@
 	uint64 timestamp              = 1;
 	bytes prev_randao             = 2 [(ethereum.eth.ext.ssz_size) = "32"];
 	bytes suggested_fee_recipient = 3 [(ethereum.eth.ext.ssz_size) = "20"];
-<<<<<<< HEAD
-	repeated Withdrawal withdrawals = 4 [(ethereum.eth.ext.ssz_max) = "16"]; // New in Capella.
-=======
 	repeated Withdrawal withdrawals = 4 [(ethereum.eth.ext.ssz_max) = "withdrawal.size"]; // New in Capella.
->>>>>>> 16b08201
 }
 
 message PayloadStatus {
