--- conflicted
+++ resolved
@@ -508,100 +508,6 @@
 	}
 
 	*e = ExecutionPayloadCapella{}
-<<<<<<< HEAD
-	e.ParentHash = dec.ParentHash.Bytes()
-	e.FeeRecipient = dec.FeeRecipient.Bytes()
-	e.StateRoot = dec.StateRoot.Bytes()
-	e.ReceiptsRoot = dec.ReceiptsRoot.Bytes()
-	e.LogsBloom = *dec.LogsBloom
-	e.PrevRandao = dec.PrevRandao.Bytes()
-	e.BlockNumber = uint64(*dec.BlockNumber)
-	e.GasLimit = uint64(*dec.GasLimit)
-	e.GasUsed = uint64(*dec.GasUsed)
-	e.Timestamp = uint64(*dec.Timestamp)
-	e.ExtraData = dec.ExtraData
-
-	baseFee, err := hexutil.DecodeBig(dec.BaseFeePerGas)
-	if err != nil {
-		return err
-	}
-	e.BaseFeePerGas = bytesutil.PadTo(bytesutil.ReverseByteOrder(baseFee.Bytes()), fieldparams.RootLength)
-
-	e.BlockHash = dec.BlockHash.Bytes()
-	transactions := make([][]byte, len(dec.Transactions))
-	for i, tx := range dec.Transactions {
-		transactions[i] = tx
-	}
-	e.Transactions = transactions
-	if dec.Withdrawals == nil {
-		dec.Withdrawals = make([]*Withdrawal, 0)
-	}
-	e.Withdrawals = dec.Withdrawals
-	return nil
-}
-
-// UnmarshalJSON --
-func (e *ExecutionPayload4844) UnmarshalJSON(enc []byte) error {
-	dec := executionPayload4844JSON{}
-	if err := json.Unmarshal(enc, &dec); err != nil {
-		return err
-	}
-
-	if dec.ParentHash == nil {
-		return errors.New("missing required field 'parentHash' for ExecutionPayload")
-	}
-	if dec.FeeRecipient == nil {
-		return errors.New("missing required field 'feeRecipient' for ExecutionPayload")
-	}
-	if dec.StateRoot == nil {
-		return errors.New("missing required field 'stateRoot' for ExecutionPayload")
-	}
-	if dec.ReceiptsRoot == nil {
-		return errors.New("missing required field 'receiptsRoot' for ExecutableDataV1")
-	}
-
-	if dec.LogsBloom == nil {
-		return errors.New("missing required field 'logsBloom' for ExecutionPayload")
-	}
-	if dec.PrevRandao == nil {
-		return errors.New("missing required field 'prevRandao' for ExecutionPayload")
-	}
-	if dec.ExtraData == nil {
-		return errors.New("missing required field 'extraData' for ExecutionPayload")
-	}
-	if dec.BlockHash == nil {
-		return errors.New("missing required field 'blockHash' for ExecutionPayload")
-	}
-	if dec.Transactions == nil {
-		return errors.New("missing required field 'transactions' for ExecutionPayload")
-	}
-	if dec.BlockNumber == nil {
-		return errors.New("missing required field 'blockNumber' for ExecutionPayload")
-	}
-	if dec.Timestamp == nil {
-		return errors.New("missing required field 'timestamp' for ExecutionPayload")
-	}
-	if dec.GasUsed == nil {
-		return errors.New("missing required field 'gasUsed' for ExecutionPayload")
-	}
-	if dec.GasLimit == nil {
-		return errors.New("missing required field 'gasLimit' for ExecutionPayload")
-	}
-	*e = ExecutionPayload4844{}
-	e.ParentHash = dec.ParentHash.Bytes()
-	e.FeeRecipient = dec.FeeRecipient.Bytes()
-	e.StateRoot = dec.StateRoot.Bytes()
-	e.ReceiptsRoot = dec.ReceiptsRoot.Bytes()
-	e.LogsBloom = *dec.LogsBloom
-	e.PrevRandao = dec.PrevRandao.Bytes()
-	e.BlockNumber = uint64(*dec.BlockNumber)
-	e.GasLimit = uint64(*dec.GasLimit)
-	e.GasUsed = uint64(*dec.GasUsed)
-	e.Timestamp = uint64(*dec.Timestamp)
-	e.ExtraData = dec.ExtraData
-
-	baseFee, err := hexutil.DecodeBig(dec.BaseFeePerGas)
-=======
 	e.ParentHash = dec.ExecutionPayload.ParentHash.Bytes()
 	e.FeeRecipient = dec.ExecutionPayload.FeeRecipient.Bytes()
 	e.StateRoot = dec.ExecutionPayload.StateRoot.Bytes()
@@ -614,27 +520,13 @@
 	e.Timestamp = uint64(*dec.ExecutionPayload.Timestamp)
 	e.ExtraData = dec.ExecutionPayload.ExtraData
 	baseFee, err := hexutil.DecodeBig(dec.ExecutionPayload.BaseFeePerGas)
->>>>>>> b6a32c05
 	if err != nil {
 		return err
 	}
 	e.BaseFeePerGas = bytesutil.PadTo(bytesutil.ReverseByteOrder(baseFee.Bytes()), fieldparams.RootLength)
-<<<<<<< HEAD
-
-	dataGas, err := hexutil.DecodeBig(dec.ExcessDataGas)
-	if err != nil {
-		return err
-	}
-	e.ExcessDataGas = bytesutil.PadTo(bytesutil.ReverseByteOrder(dataGas.Bytes()), fieldparams.RootLength)
-
-	e.BlockHash = dec.BlockHash.Bytes()
-	transactions := make([][]byte, len(dec.Transactions))
-	for i, tx := range dec.Transactions {
-=======
 	e.BlockHash = dec.ExecutionPayload.BlockHash.Bytes()
 	transactions := make([][]byte, len(dec.ExecutionPayload.Transactions))
 	for i, tx := range dec.ExecutionPayload.Transactions {
->>>>>>> b6a32c05
 		transactions[i] = tx
 	}
 	e.Transactions = transactions
