package enginev1

import (
	"encoding/json"
	"math/big"
	"reflect"
	"strings"

	"github.com/ethereum/go-ethereum/common"
	"github.com/ethereum/go-ethereum/common/hexutil"
	gethtypes "github.com/ethereum/go-ethereum/core/types"
	"github.com/pkg/errors"
	fieldparams "github.com/prysmaticlabs/prysm/v4/config/fieldparams"
	"github.com/prysmaticlabs/prysm/v4/consensus-types/primitives"
	"github.com/prysmaticlabs/prysm/v4/encoding/bytesutil"
	"github.com/prysmaticlabs/prysm/v4/runtime/version"
	log "github.com/sirupsen/logrus"
)

var errExecutionUnmarshal = errors.New("unable to unmarshal execution engine data")

// PayloadIDBytes defines a custom type for Payload IDs used by the engine API
// client with proper JSON Marshal and Unmarshal methods to hex.
type PayloadIDBytes [8]byte

// MarshalJSON --
func (b PayloadIDBytes) MarshalJSON() ([]byte, error) {
	return json.Marshal(hexutil.Bytes(b[:]))
}

// ExecutionBlock is the response kind received by the eth_getBlockByHash and
// eth_getBlockByNumber endpoints via JSON-RPC.
type ExecutionBlock struct {
	Version int
	gethtypes.Header
	Hash            common.Hash              `json:"hash"`
	Transactions    []*gethtypes.Transaction `json:"transactions"`
	TotalDifficulty string                   `json:"totalDifficulty"`
	Withdrawals     []*Withdrawal            `json:"withdrawals"`
	BlobGasUsed     *hexutil.Uint64          `json:"blobGasUsed"`
	ExcessBlobGas   *hexutil.Uint64          `json:"excessBlobGas"`
}

func (e *ExecutionBlock) MarshalJSON() ([]byte, error) {
	decoded := make(map[string]interface{})
	encodedHeader, err := e.Header.MarshalJSON()
	if err != nil {
		return nil, err
	}
	if err := json.Unmarshal(encodedHeader, &decoded); err != nil {
		return nil, err
	}
	decoded["hash"] = e.Hash.String()
	decoded["transactions"] = e.Transactions
	decoded["totalDifficulty"] = e.TotalDifficulty

	if e.Version == version.Capella {
		decoded["withdrawals"] = e.Withdrawals
	}

	return json.Marshal(decoded)
}

func (e *ExecutionBlock) UnmarshalJSON(enc []byte) error {
	type transactionsJson struct {
		Transactions []*gethtypes.Transaction `json:"transactions"`
	}
	type withdrawalsJson struct {
		Withdrawals []*withdrawalJSON `json:"withdrawals"`
	}

	if err := e.Header.UnmarshalJSON(enc); err != nil {
		return err
	}
	decoded := make(map[string]interface{})
	if err := json.Unmarshal(enc, &decoded); err != nil {
		return err
	}
	blockHashStr, ok := decoded["hash"].(string)
	if !ok {
		return errors.New("expected `hash` field in JSON response")
	}
	decodedHash, err := hexutil.Decode(blockHashStr)
	if err != nil {
		return err
	}
	e.Hash = common.BytesToHash(decodedHash)
	e.TotalDifficulty, ok = decoded["totalDifficulty"].(string)
	if !ok {
		return errors.New("expected `totalDifficulty` field in JSON response")
	}

	rawWithdrawals, ok := decoded["withdrawals"]
	if !ok || rawWithdrawals == nil {
		e.Version = version.Bellatrix
	} else {
		e.Version = version.Capella
		j := &withdrawalsJson{}
		if err := json.Unmarshal(enc, j); err != nil {
			return err
		}
		ws := make([]*Withdrawal, len(j.Withdrawals))
		for i, wj := range j.Withdrawals {
			ws[i], err = wj.ToWithdrawal()
			if err != nil {
				return err
			}
		}
		e.Withdrawals = ws

		edg, has := decoded["excessBlobGas"]
		if has && edg != nil {
			e.Version = version.Deneb
			uedg, err := hexutil.DecodeUint64(edg.(string))
			if err != nil {
				return errors.Wrap(err, "unable to unmarshal excessBlobGas as hexutil.Uint64")
			}
			*e.ExcessBlobGas = hexutil.Uint64(uedg)
		}

		dgu, has := decoded["blobGasUsed"]
<<<<<<< HEAD
		log.Error(has, dgu != nil)
=======
>>>>>>> 34f507f4
		if has && dgu != nil {
			e.Version = version.Deneb
			udgu, err := hexutil.DecodeUint64(dgu.(string))
			if err != nil {
				return errors.Wrap(err, "blobGasUsed is not a string, can not decode")
			}
			*e.BlobGasUsed = hexutil.Uint64(udgu)
		}
	}

	rawTxList, ok := decoded["transactions"]
	if !ok || rawTxList == nil {
		// Exit early if there are no transactions stored in the json payload.
		return nil
	}
	txsList, ok := rawTxList.([]interface{})
	if !ok {
		return errors.Errorf("expected transaction list to be of a slice interface type.")
	}
	for _, tx := range txsList {
		// If the transaction is just a hex string, do not attempt to
		// unmarshal into a full transaction object.
		if txItem, ok := tx.(string); ok && strings.HasPrefix(txItem, "0x") {
			return nil
		}
	}
	// If the block contains a list of transactions, we JSON unmarshal
	// them into a list of geth transaction objects.
	txJson := &transactionsJson{}
	if err := json.Unmarshal(enc, txJson); err != nil {
		return err
	}
	e.Transactions = txJson.Transactions
	return nil
}

// UnmarshalJSON --
func (b *PayloadIDBytes) UnmarshalJSON(enc []byte) error {
	var res [8]byte
	if err := hexutil.UnmarshalFixedJSON(reflect.TypeOf(b), enc, res[:]); err != nil {
		return err
	}
	*b = res
	return nil
}

type withdrawalJSON struct {
	Index     *hexutil.Uint64 `json:"index"`
	Validator *hexutil.Uint64 `json:"validatorIndex"`
	Address   *common.Address `json:"address"`
	Amount    *hexutil.Uint64 `json:"amount"`
}

func (j *withdrawalJSON) ToWithdrawal() (*Withdrawal, error) {
	w := &Withdrawal{}
	b, err := json.Marshal(j)
	if err != nil {
		return nil, err
	}
	if err := w.UnmarshalJSON(b); err != nil {
		return nil, err
	}
	return w, nil
}

func (w *Withdrawal) MarshalJSON() ([]byte, error) {
	index := hexutil.Uint64(w.Index)
	validatorIndex := hexutil.Uint64(w.ValidatorIndex)
	gwei := hexutil.Uint64(w.Amount)
	address := common.BytesToAddress(w.Address)
	return json.Marshal(withdrawalJSON{
		Index:     &index,
		Validator: &validatorIndex,
		Address:   &address,
		Amount:    &gwei,
	})
}

func (w *Withdrawal) UnmarshalJSON(enc []byte) error {
	dec := withdrawalJSON{}
	if err := json.Unmarshal(enc, &dec); err != nil {
		return err
	}
	if dec.Index == nil {
		return errors.New("missing withdrawal index")
	}
	if dec.Validator == nil {
		return errors.New("missing validator index")
	}
	if dec.Amount == nil {
		return errors.New("missing withdrawal amount")
	}
	if dec.Address == nil {
		return errors.New("missing execution address")
	}
	*w = Withdrawal{}
	w.Index = uint64(*dec.Index)
	w.ValidatorIndex = primitives.ValidatorIndex(*dec.Validator)
	w.Amount = uint64(*dec.Amount)
	w.Address = dec.Address.Bytes()
	return nil
}

type executionPayloadJSON struct {
	ParentHash    *common.Hash    `json:"parentHash"`
	FeeRecipient  *common.Address `json:"feeRecipient"`
	StateRoot     *common.Hash    `json:"stateRoot"`
	ReceiptsRoot  *common.Hash    `json:"receiptsRoot"`
	LogsBloom     *hexutil.Bytes  `json:"logsBloom"`
	PrevRandao    *common.Hash    `json:"prevRandao"`
	BlockNumber   *hexutil.Uint64 `json:"blockNumber"`
	GasLimit      *hexutil.Uint64 `json:"gasLimit"`
	GasUsed       *hexutil.Uint64 `json:"gasUsed"`
	Timestamp     *hexutil.Uint64 `json:"timestamp"`
	ExtraData     hexutil.Bytes   `json:"extraData"`
	BaseFeePerGas string          `json:"baseFeePerGas"`
	BlockHash     *common.Hash    `json:"blockHash"`
	Transactions  []hexutil.Bytes `json:"transactions"`
}

type GetPayloadV2ResponseJson struct {
	ExecutionPayload *ExecutionPayloadCapellaJSON `json:"executionPayload"`
	BlockValue       string                       `json:"blockValue"`
}

type ExecutionPayloadCapellaJSON struct {
	ParentHash    *common.Hash    `json:"parentHash"`
	FeeRecipient  *common.Address `json:"feeRecipient"`
	StateRoot     *common.Hash    `json:"stateRoot"`
	ReceiptsRoot  *common.Hash    `json:"receiptsRoot"`
	LogsBloom     *hexutil.Bytes  `json:"logsBloom"`
	PrevRandao    *common.Hash    `json:"prevRandao"`
	BlockNumber   *hexutil.Uint64 `json:"blockNumber"`
	GasLimit      *hexutil.Uint64 `json:"gasLimit"`
	GasUsed       *hexutil.Uint64 `json:"gasUsed"`
	Timestamp     *hexutil.Uint64 `json:"timestamp"`
	ExtraData     hexutil.Bytes   `json:"extraData"`
	BaseFeePerGas string          `json:"baseFeePerGas"`
	BlockHash     *common.Hash    `json:"blockHash"`
	Transactions  []hexutil.Bytes `json:"transactions"`
	Withdrawals   []*Withdrawal   `json:"withdrawals"`
}

type GetPayloadV3ResponseJson struct {
	ExecutionPayload      *ExecutionPayloadDenebJSON `json:"executionPayload"`
	BlockValue            string                     `json:"blockValue"`
	BlobsBundle           *BlobBundleJSON            `json:"blobsBundle"`
	ShouldOverrideBuilder bool                       `json:"shouldOverrideBuilder"`
}

type ExecutionPayloadDenebJSON struct {
	ParentHash    *common.Hash    `json:"parentHash"`
	FeeRecipient  *common.Address `json:"feeRecipient"`
	StateRoot     *common.Hash    `json:"stateRoot"`
	ReceiptsRoot  *common.Hash    `json:"receiptsRoot"`
	LogsBloom     *hexutil.Bytes  `json:"logsBloom"`
	PrevRandao    *common.Hash    `json:"prevRandao"`
	BlockNumber   *hexutil.Uint64 `json:"blockNumber"`
	GasLimit      *hexutil.Uint64 `json:"gasLimit"`
	GasUsed       *hexutil.Uint64 `json:"gasUsed"`
	Timestamp     *hexutil.Uint64 `json:"timestamp"`
	ExtraData     hexutil.Bytes   `json:"extraData"`
	BaseFeePerGas string          `json:"baseFeePerGas"`
	BlobGasUsed   *hexutil.Uint64 `json:"blobGasUsed"`
	ExcessBlobGas *hexutil.Uint64 `json:"excessBlobGas"`
	BlockHash     *common.Hash    `json:"blockHash"`
	Transactions  []hexutil.Bytes `json:"transactions"`
	Withdrawals   []*Withdrawal   `json:"withdrawals"`
}

// MarshalJSON --
func (e *ExecutionPayload) MarshalJSON() ([]byte, error) {
	transactions := make([]hexutil.Bytes, len(e.Transactions))
	for i, tx := range e.Transactions {
		transactions[i] = tx
	}
	baseFee := bytesutil.LittleEndianBytesToBigInt(e.BaseFeePerGas)
	baseFeeHex := hexutil.EncodeBig(baseFee)
	pHash := common.BytesToHash(e.ParentHash)
	sRoot := common.BytesToHash(e.StateRoot)
	recRoot := common.BytesToHash(e.ReceiptsRoot)
	prevRan := common.BytesToHash(e.PrevRandao)
	bHash := common.BytesToHash(e.BlockHash)
	blockNum := hexutil.Uint64(e.BlockNumber)
	gasLimit := hexutil.Uint64(e.GasLimit)
	gasUsed := hexutil.Uint64(e.GasUsed)
	timeStamp := hexutil.Uint64(e.Timestamp)
	recipient := common.BytesToAddress(e.FeeRecipient)
	logsBloom := hexutil.Bytes(e.LogsBloom)
	return json.Marshal(executionPayloadJSON{
		ParentHash:    &pHash,
		FeeRecipient:  &recipient,
		StateRoot:     &sRoot,
		ReceiptsRoot:  &recRoot,
		LogsBloom:     &logsBloom,
		PrevRandao:    &prevRan,
		BlockNumber:   &blockNum,
		GasLimit:      &gasLimit,
		GasUsed:       &gasUsed,
		Timestamp:     &timeStamp,
		ExtraData:     e.ExtraData,
		BaseFeePerGas: baseFeeHex,
		BlockHash:     &bHash,
		Transactions:  transactions,
	})
}

// MarshalJSON --
func (e *ExecutionPayloadCapella) MarshalJSON() ([]byte, error) {
	transactions := make([]hexutil.Bytes, len(e.Transactions))
	for i, tx := range e.Transactions {
		transactions[i] = tx
	}
	baseFee := new(big.Int).SetBytes(bytesutil.ReverseByteOrder(e.BaseFeePerGas))
	baseFeeHex := hexutil.EncodeBig(baseFee)
	pHash := common.BytesToHash(e.ParentHash)
	sRoot := common.BytesToHash(e.StateRoot)
	recRoot := common.BytesToHash(e.ReceiptsRoot)
	prevRan := common.BytesToHash(e.PrevRandao)
	bHash := common.BytesToHash(e.BlockHash)
	blockNum := hexutil.Uint64(e.BlockNumber)
	gasLimit := hexutil.Uint64(e.GasLimit)
	gasUsed := hexutil.Uint64(e.GasUsed)
	timeStamp := hexutil.Uint64(e.Timestamp)
	recipient := common.BytesToAddress(e.FeeRecipient)
	logsBloom := hexutil.Bytes(e.LogsBloom)
	if e.Withdrawals == nil {
		e.Withdrawals = make([]*Withdrawal, 0)
	}
	return json.Marshal(ExecutionPayloadCapellaJSON{
		ParentHash:    &pHash,
		FeeRecipient:  &recipient,
		StateRoot:     &sRoot,
		ReceiptsRoot:  &recRoot,
		LogsBloom:     &logsBloom,
		PrevRandao:    &prevRan,
		BlockNumber:   &blockNum,
		GasLimit:      &gasLimit,
		GasUsed:       &gasUsed,
		Timestamp:     &timeStamp,
		ExtraData:     e.ExtraData,
		BaseFeePerGas: baseFeeHex,
		BlockHash:     &bHash,
		Transactions:  transactions,
		Withdrawals:   e.Withdrawals,
	})
}

// UnmarshalJSON --
func (e *ExecutionPayload) UnmarshalJSON(enc []byte) error {
	dec := executionPayloadJSON{}
	if err := json.Unmarshal(enc, &dec); err != nil {
		return err
	}

	if dec.ParentHash == nil {
		return errors.New("missing required field 'parentHash' for ExecutionPayload")
	}
	if dec.FeeRecipient == nil {
		return errors.New("missing required field 'feeRecipient' for ExecutionPayload")
	}
	if dec.StateRoot == nil {
		return errors.New("missing required field 'stateRoot' for ExecutionPayload")
	}
	if dec.ReceiptsRoot == nil {
		return errors.New("missing required field 'receiptsRoot' for ExecutableDataV1")
	}
	if dec.LogsBloom == nil {
		return errors.New("missing required field 'logsBloom' for ExecutionPayload")
	}
	if dec.PrevRandao == nil {
		return errors.New("missing required field 'prevRandao' for ExecutionPayload")
	}
	if dec.ExtraData == nil {
		return errors.New("missing required field 'extraData' for ExecutionPayload")
	}
	if dec.BlockHash == nil {
		return errors.New("missing required field 'blockHash' for ExecutionPayload")
	}
	if dec.Transactions == nil {
		return errors.New("missing required field 'transactions' for ExecutionPayload")
	}
	if dec.BlockNumber == nil {
		return errors.New("missing required field 'blockNumber' for ExecutionPayload")
	}
	if dec.Timestamp == nil {
		return errors.New("missing required field 'timestamp' for ExecutionPayload")
	}
	if dec.GasUsed == nil {
		return errors.New("missing required field 'gasUsed' for ExecutionPayload")
	}
	if dec.GasLimit == nil {
		return errors.New("missing required field 'gasLimit' for ExecutionPayload")
	}
	*e = ExecutionPayload{}
	e.ParentHash = dec.ParentHash.Bytes()
	e.FeeRecipient = dec.FeeRecipient.Bytes()
	e.StateRoot = dec.StateRoot.Bytes()
	e.ReceiptsRoot = dec.ReceiptsRoot.Bytes()
	e.LogsBloom = *dec.LogsBloom
	e.PrevRandao = dec.PrevRandao.Bytes()
	e.BlockNumber = uint64(*dec.BlockNumber)
	e.GasLimit = uint64(*dec.GasLimit)
	e.GasUsed = uint64(*dec.GasUsed)
	e.Timestamp = uint64(*dec.Timestamp)
	e.ExtraData = dec.ExtraData
	baseFee, err := hexutil.DecodeBig(dec.BaseFeePerGas)
	if err != nil {
		return err
	}
	e.BaseFeePerGas = bytesutil.PadTo(bytesutil.ReverseByteOrder(baseFee.Bytes()), fieldparams.RootLength)
	e.BlockHash = dec.BlockHash.Bytes()
	transactions := make([][]byte, len(dec.Transactions))
	for i, tx := range dec.Transactions {
		transactions[i] = tx
	}
	e.Transactions = transactions
	return nil
}

// UnmarshalJSON --
func (e *ExecutionPayloadCapellaWithValue) UnmarshalJSON(enc []byte) error {
	dec := GetPayloadV2ResponseJson{}
	if err := json.Unmarshal(enc, &dec); err != nil {
		return err
	}
	if dec.ExecutionPayload == nil {
		return errors.New("missing required field 'executionPayload' for ExecutionPayloadWithValue")
	}

	if dec.ExecutionPayload.ParentHash == nil {
		return errors.New("missing required field 'parentHash' for ExecutionPayload")
	}
	if dec.ExecutionPayload.FeeRecipient == nil {
		return errors.New("missing required field 'feeRecipient' for ExecutionPayload")
	}
	if dec.ExecutionPayload.StateRoot == nil {
		return errors.New("missing required field 'stateRoot' for ExecutionPayload")
	}
	if dec.ExecutionPayload.ReceiptsRoot == nil {
		return errors.New("missing required field 'receiptsRoot' for ExecutableDataV1")
	}
	if dec.ExecutionPayload.LogsBloom == nil {
		return errors.New("missing required field 'logsBloom' for ExecutionPayload")
	}
	if dec.ExecutionPayload.PrevRandao == nil {
		return errors.New("missing required field 'prevRandao' for ExecutionPayload")
	}
	if dec.ExecutionPayload.ExtraData == nil {
		return errors.New("missing required field 'extraData' for ExecutionPayload")
	}
	if dec.ExecutionPayload.BlockHash == nil {
		return errors.New("missing required field 'blockHash' for ExecutionPayload")
	}
	if dec.ExecutionPayload.Transactions == nil {
		return errors.New("missing required field 'transactions' for ExecutionPayload")
	}
	if dec.ExecutionPayload.BlockNumber == nil {
		return errors.New("missing required field 'blockNumber' for ExecutionPayload")
	}
	if dec.ExecutionPayload.Timestamp == nil {
		return errors.New("missing required field 'timestamp' for ExecutionPayload")
	}
	if dec.ExecutionPayload.GasUsed == nil {
		return errors.New("missing required field 'gasUsed' for ExecutionPayload")
	}
	if dec.ExecutionPayload.GasLimit == nil {
		return errors.New("missing required field 'gasLimit' for ExecutionPayload")
	}

	*e = ExecutionPayloadCapellaWithValue{Payload: &ExecutionPayloadCapella{}}
	e.Payload.ParentHash = dec.ExecutionPayload.ParentHash.Bytes()
	e.Payload.FeeRecipient = dec.ExecutionPayload.FeeRecipient.Bytes()
	e.Payload.StateRoot = dec.ExecutionPayload.StateRoot.Bytes()
	e.Payload.ReceiptsRoot = dec.ExecutionPayload.ReceiptsRoot.Bytes()
	e.Payload.LogsBloom = *dec.ExecutionPayload.LogsBloom
	e.Payload.PrevRandao = dec.ExecutionPayload.PrevRandao.Bytes()
	e.Payload.BlockNumber = uint64(*dec.ExecutionPayload.BlockNumber)
	e.Payload.GasLimit = uint64(*dec.ExecutionPayload.GasLimit)
	e.Payload.GasUsed = uint64(*dec.ExecutionPayload.GasUsed)
	e.Payload.Timestamp = uint64(*dec.ExecutionPayload.Timestamp)
	e.Payload.ExtraData = dec.ExecutionPayload.ExtraData
	baseFee, err := hexutil.DecodeBig(dec.ExecutionPayload.BaseFeePerGas)
	if err != nil {
		return err
	}
	e.Payload.BaseFeePerGas = bytesutil.PadTo(bytesutil.ReverseByteOrder(baseFee.Bytes()), fieldparams.RootLength)
	e.Payload.BlockHash = dec.ExecutionPayload.BlockHash.Bytes()
	transactions := make([][]byte, len(dec.ExecutionPayload.Transactions))
	for i, tx := range dec.ExecutionPayload.Transactions {
		transactions[i] = tx
	}
	e.Payload.Transactions = transactions
	if dec.ExecutionPayload.Withdrawals == nil {
		dec.ExecutionPayload.Withdrawals = make([]*Withdrawal, 0)
	}
	e.Payload.Withdrawals = dec.ExecutionPayload.Withdrawals

	v, err := hexutil.DecodeBig(dec.BlockValue)
	if err != nil {
		return err
	}
	e.Value = bytesutil.PadTo(bytesutil.ReverseByteOrder(v.Bytes()), fieldparams.RootLength)

	return nil
}

type payloadAttributesJSON struct {
	Timestamp             hexutil.Uint64 `json:"timestamp"`
	PrevRandao            hexutil.Bytes  `json:"prevRandao"`
	SuggestedFeeRecipient hexutil.Bytes  `json:"suggestedFeeRecipient"`
}

type payloadAttributesV2JSON struct {
	Timestamp             hexutil.Uint64 `json:"timestamp"`
	PrevRandao            hexutil.Bytes  `json:"prevRandao"`
	SuggestedFeeRecipient hexutil.Bytes  `json:"suggestedFeeRecipient"`
	Withdrawals           []*Withdrawal  `json:"withdrawals"`
}

type payloadAttributesV3JSON struct {
	Timestamp             hexutil.Uint64 `json:"timestamp"`
	PrevRandao            hexutil.Bytes  `json:"prevRandao"`
	SuggestedFeeRecipient hexutil.Bytes  `json:"suggestedFeeRecipient"`
	Withdrawals           []*Withdrawal  `json:"withdrawals"`
	ParentBeaconBlockRoot hexutil.Bytes  `json:"parentBeaconBlockRoot"`
}

// MarshalJSON --
func (p *PayloadAttributes) MarshalJSON() ([]byte, error) {
	return json.Marshal(payloadAttributesJSON{
		Timestamp:             hexutil.Uint64(p.Timestamp),
		PrevRandao:            p.PrevRandao,
		SuggestedFeeRecipient: p.SuggestedFeeRecipient,
	})
}

// MarshalJSON --
func (p *PayloadAttributesV2) MarshalJSON() ([]byte, error) {
	withdrawals := p.Withdrawals
	if withdrawals == nil {
		withdrawals = make([]*Withdrawal, 0)
	}

	return json.Marshal(payloadAttributesV2JSON{
		Timestamp:             hexutil.Uint64(p.Timestamp),
		PrevRandao:            p.PrevRandao,
		SuggestedFeeRecipient: p.SuggestedFeeRecipient,
		Withdrawals:           withdrawals,
	})
}

func (p *PayloadAttributesV3) MarshalJSON() ([]byte, error) {
	withdrawals := p.Withdrawals
	if withdrawals == nil {
		withdrawals = make([]*Withdrawal, 0)
	}

	return json.Marshal(payloadAttributesV3JSON{
		Timestamp:             hexutil.Uint64(p.Timestamp),
		PrevRandao:            p.PrevRandao,
		SuggestedFeeRecipient: p.SuggestedFeeRecipient,
		Withdrawals:           withdrawals,
		ParentBeaconBlockRoot: p.ParentBeaconBlockRoot,
	})
}

// UnmarshalJSON --
func (p *PayloadAttributes) UnmarshalJSON(enc []byte) error {
	dec := payloadAttributesJSON{}
	if err := json.Unmarshal(enc, &dec); err != nil {
		return err
	}
	*p = PayloadAttributes{}
	p.Timestamp = uint64(dec.Timestamp)
	p.PrevRandao = dec.PrevRandao
	p.SuggestedFeeRecipient = dec.SuggestedFeeRecipient
	return nil
}

func (p *PayloadAttributesV2) UnmarshalJSON(enc []byte) error {
	dec := payloadAttributesV2JSON{}
	if err := json.Unmarshal(enc, &dec); err != nil {
		return err
	}
	*p = PayloadAttributesV2{}
	p.Timestamp = uint64(dec.Timestamp)
	p.PrevRandao = dec.PrevRandao
	p.SuggestedFeeRecipient = dec.SuggestedFeeRecipient
	withdrawals := dec.Withdrawals
	if withdrawals == nil {
		withdrawals = make([]*Withdrawal, 0)
	}
	p.Withdrawals = withdrawals
	return nil
}

func (p *PayloadAttributesV3) UnmarshalJSON(enc []byte) error {
	dec := payloadAttributesV3JSON{}
	if err := json.Unmarshal(enc, &dec); err != nil {
		return err
	}
	*p = PayloadAttributesV3{}
	p.Timestamp = uint64(dec.Timestamp)
	p.PrevRandao = dec.PrevRandao
	p.SuggestedFeeRecipient = dec.SuggestedFeeRecipient
	withdrawals := dec.Withdrawals
	if withdrawals == nil {
		withdrawals = make([]*Withdrawal, 0)
	}
	p.Withdrawals = withdrawals
	p.ParentBeaconBlockRoot = dec.ParentBeaconBlockRoot
	return nil
}

type payloadStatusJSON struct {
	LatestValidHash *common.Hash `json:"latestValidHash"`
	Status          string       `json:"status"`
	ValidationError *string      `json:"validationError"`
}

// MarshalJSON --
func (p *PayloadStatus) MarshalJSON() ([]byte, error) {
	var latestHash *common.Hash
	if p.LatestValidHash != nil {
		hash := common.Hash(bytesutil.ToBytes32(p.LatestValidHash))
		latestHash = &hash
	}
	return json.Marshal(payloadStatusJSON{
		LatestValidHash: latestHash,
		Status:          p.Status.String(),
		ValidationError: &p.ValidationError,
	})
}

// UnmarshalJSON --
func (p *PayloadStatus) UnmarshalJSON(enc []byte) error {
	dec := payloadStatusJSON{}
	if err := json.Unmarshal(enc, &dec); err != nil {
		return err
	}
	*p = PayloadStatus{}
	if dec.LatestValidHash != nil {
		p.LatestValidHash = dec.LatestValidHash[:]
	}
	p.Status = PayloadStatus_Status(PayloadStatus_Status_value[dec.Status])
	if dec.ValidationError != nil {
		p.ValidationError = *dec.ValidationError
	}
	return nil
}

type transitionConfigurationJSON struct {
	TerminalTotalDifficulty *hexutil.Big   `json:"terminalTotalDifficulty"`
	TerminalBlockHash       common.Hash    `json:"terminalBlockHash"`
	TerminalBlockNumber     hexutil.Uint64 `json:"terminalBlockNumber"`
}

// MarshalJSON --
func (t *TransitionConfiguration) MarshalJSON() ([]byte, error) {
	num := new(big.Int).SetBytes(t.TerminalBlockNumber)
	var hexNum *hexutil.Big
	if t.TerminalTotalDifficulty != "" {
		ttdNum, err := hexutil.DecodeBig(t.TerminalTotalDifficulty)
		if err != nil {
			return nil, err
		}
		bHex := hexutil.Big(*ttdNum)
		hexNum = &bHex
	}
	if len(t.TerminalBlockHash) != fieldparams.RootLength {
		return nil, errors.Errorf("terminal block hash is of the wrong length: %d", len(t.TerminalBlockHash))
	}
	return json.Marshal(transitionConfigurationJSON{
		TerminalTotalDifficulty: hexNum,
		TerminalBlockHash:       *(*[32]byte)(t.TerminalBlockHash),
		TerminalBlockNumber:     hexutil.Uint64(num.Uint64()),
	})
}

// UnmarshalJSON --
func (t *TransitionConfiguration) UnmarshalJSON(enc []byte) error {
	dec := transitionConfigurationJSON{}
	if err := json.Unmarshal(enc, &dec); err != nil {
		return err
	}
	*t = TransitionConfiguration{}
	num := big.NewInt(int64(dec.TerminalBlockNumber))
	if dec.TerminalTotalDifficulty != nil {
		t.TerminalTotalDifficulty = dec.TerminalTotalDifficulty.String()
	}
	t.TerminalBlockHash = dec.TerminalBlockHash[:]
	t.TerminalBlockNumber = num.Bytes()
	return nil
}

type forkchoiceStateJSON struct {
	HeadBlockHash      hexutil.Bytes `json:"headBlockHash"`
	SafeBlockHash      hexutil.Bytes `json:"safeBlockHash"`
	FinalizedBlockHash hexutil.Bytes `json:"finalizedBlockHash"`
}

// MarshalJSON --
func (f *ForkchoiceState) MarshalJSON() ([]byte, error) {
	return json.Marshal(forkchoiceStateJSON{
		HeadBlockHash:      f.HeadBlockHash,
		SafeBlockHash:      f.SafeBlockHash,
		FinalizedBlockHash: f.FinalizedBlockHash,
	})
}

// UnmarshalJSON --
func (f *ForkchoiceState) UnmarshalJSON(enc []byte) error {
	dec := forkchoiceStateJSON{}
	if err := json.Unmarshal(enc, &dec); err != nil {
		return err
	}
	*f = ForkchoiceState{}
	f.HeadBlockHash = dec.HeadBlockHash
	f.SafeBlockHash = dec.SafeBlockHash
	f.FinalizedBlockHash = dec.FinalizedBlockHash
	return nil
}

type BlobBundleJSON struct {
	Commitments []hexutil.Bytes `json:"commitments"`
	Proofs      []hexutil.Bytes `json:"proofs"`
	Blobs       []hexutil.Bytes `json:"blobs"`
}

func (b BlobBundleJSON) ToProto() *BlobsBundle {
	return &BlobsBundle{
		KzgCommitments: bytesutil.SafeCopy2dHexUtilBytes(b.Commitments),
		Proofs:         bytesutil.SafeCopy2dHexUtilBytes(b.Proofs),
		Blobs:          bytesutil.SafeCopy2dHexUtilBytes(b.Blobs),
	}
}

// MarshalJSON --
func (e *ExecutionPayloadDeneb) MarshalJSON() ([]byte, error) {
	transactions := make([]hexutil.Bytes, len(e.Transactions))
	for i, tx := range e.Transactions {
		transactions[i] = tx
	}
	baseFee := new(big.Int).SetBytes(bytesutil.ReverseByteOrder(e.BaseFeePerGas))
	baseFeeHex := hexutil.EncodeBig(baseFee)
	pHash := common.BytesToHash(e.ParentHash)
	sRoot := common.BytesToHash(e.StateRoot)
	recRoot := common.BytesToHash(e.ReceiptsRoot)
	prevRan := common.BytesToHash(e.PrevRandao)
	bHash := common.BytesToHash(e.BlockHash)
	blockNum := hexutil.Uint64(e.BlockNumber)
	gasLimit := hexutil.Uint64(e.GasLimit)
	gasUsed := hexutil.Uint64(e.GasUsed)
	timeStamp := hexutil.Uint64(e.Timestamp)
	recipient := common.BytesToAddress(e.FeeRecipient)
	logsBloom := hexutil.Bytes(e.LogsBloom)
	if e.Withdrawals == nil {
		e.Withdrawals = make([]*Withdrawal, 0)
	}
	blobGasUsed := hexutil.Uint64(e.BlobGasUsed)
	excessBlobGas := hexutil.Uint64(e.ExcessBlobGas)

	return json.Marshal(ExecutionPayloadDenebJSON{
		ParentHash:    &pHash,
		FeeRecipient:  &recipient,
		StateRoot:     &sRoot,
		ReceiptsRoot:  &recRoot,
		LogsBloom:     &logsBloom,
		PrevRandao:    &prevRan,
		BlockNumber:   &blockNum,
		GasLimit:      &gasLimit,
		GasUsed:       &gasUsed,
		Timestamp:     &timeStamp,
		ExtraData:     e.ExtraData,
		BaseFeePerGas: baseFeeHex,
		BlockHash:     &bHash,
		Transactions:  transactions,
		Withdrawals:   e.Withdrawals,
		BlobGasUsed:   &blobGasUsed,
		ExcessBlobGas: &excessBlobGas,
	})
}

func (e *ExecutionPayloadDenebWithValueAndBlobsBundle) UnmarshalJSON(enc []byte) error {
	dec := GetPayloadV3ResponseJson{}
	if err := json.Unmarshal(enc, &dec); err != nil {
		return err
	}

	if dec.ExecutionPayload.ParentHash == nil {
		return errors.New("missing required field 'parentHash' for ExecutionPayload")
	}
	if dec.ExecutionPayload.FeeRecipient == nil {
		return errors.New("missing required field 'feeRecipient' for ExecutionPayload")
	}
	if dec.ExecutionPayload.StateRoot == nil {
		return errors.New("missing required field 'stateRoot' for ExecutionPayload")
	}
	if dec.ExecutionPayload.ReceiptsRoot == nil {
		return errors.New("missing required field 'receiptsRoot' for ExecutableDataV1")
	}
	if dec.ExecutionPayload.LogsBloom == nil {
		return errors.New("missing required field 'logsBloom' for ExecutionPayload")
	}
	if dec.ExecutionPayload.PrevRandao == nil {
		return errors.New("missing required field 'prevRandao' for ExecutionPayload")
	}
	if dec.ExecutionPayload.ExtraData == nil {
		return errors.New("missing required field 'extraData' for ExecutionPayload")
	}
	if dec.ExecutionPayload.BlockHash == nil {
		return errors.New("missing required field 'blockHash' for ExecutionPayload")
	}
	if dec.ExecutionPayload.Transactions == nil {
		return errors.New("missing required field 'transactions' for ExecutionPayload")
	}
	if dec.ExecutionPayload.BlockNumber == nil {
		return errors.New("missing required field 'blockNumber' for ExecutionPayload")
	}
	if dec.ExecutionPayload.Timestamp == nil {
		return errors.New("missing required field 'timestamp' for ExecutionPayload")
	}
	if dec.ExecutionPayload.GasUsed == nil {
		return errors.New("missing required field 'gasUsed' for ExecutionPayload")
	}
	if dec.ExecutionPayload.GasLimit == nil {
		return errors.New("missing required field 'gasLimit' for ExecutionPayload")
	}
	if dec.ExecutionPayload.BlobGasUsed == nil {
		return errors.New("missing required field 'blobGasUsed' for ExecutionPayload")
	}
	if dec.ExecutionPayload.ExcessBlobGas == nil {
		return errors.New("missing required field 'excessBlobGas' for ExecutionPayload")
	}

	*e = ExecutionPayloadDenebWithValueAndBlobsBundle{Payload: &ExecutionPayloadDeneb{}}
	e.Payload.ParentHash = dec.ExecutionPayload.ParentHash.Bytes()
	e.Payload.FeeRecipient = dec.ExecutionPayload.FeeRecipient.Bytes()
	e.Payload.StateRoot = dec.ExecutionPayload.StateRoot.Bytes()
	e.Payload.ReceiptsRoot = dec.ExecutionPayload.ReceiptsRoot.Bytes()
	e.Payload.LogsBloom = *dec.ExecutionPayload.LogsBloom
	e.Payload.PrevRandao = dec.ExecutionPayload.PrevRandao.Bytes()
	e.Payload.BlockNumber = uint64(*dec.ExecutionPayload.BlockNumber)
	e.Payload.GasLimit = uint64(*dec.ExecutionPayload.GasLimit)
	e.Payload.GasUsed = uint64(*dec.ExecutionPayload.GasUsed)
	e.Payload.Timestamp = uint64(*dec.ExecutionPayload.Timestamp)
	e.Payload.ExtraData = dec.ExecutionPayload.ExtraData
	baseFee, err := hexutil.DecodeBig(dec.ExecutionPayload.BaseFeePerGas)
	if err != nil {
		return err
	}
	e.Payload.BaseFeePerGas = bytesutil.PadTo(bytesutil.ReverseByteOrder(baseFee.Bytes()), fieldparams.RootLength)

	e.Payload.ExcessBlobGas = uint64(*dec.ExecutionPayload.ExcessBlobGas)
	e.Payload.BlobGasUsed = uint64(*dec.ExecutionPayload.BlobGasUsed)

	e.Payload.BlockHash = dec.ExecutionPayload.BlockHash.Bytes()
	transactions := make([][]byte, len(dec.ExecutionPayload.Transactions))
	for i, tx := range dec.ExecutionPayload.Transactions {
		transactions[i] = tx
	}
	e.Payload.Transactions = transactions
	if dec.ExecutionPayload.Withdrawals == nil {
		dec.ExecutionPayload.Withdrawals = make([]*Withdrawal, 0)
	}
	e.Payload.Withdrawals = dec.ExecutionPayload.Withdrawals

	v, err := hexutil.DecodeBig(dec.BlockValue)
	if err != nil {
		return err
	}
	e.Value = bytesutil.PadTo(bytesutil.ReverseByteOrder(v.Bytes()), fieldparams.RootLength)

	if dec.BlobsBundle == nil {
		return nil
	}
	e.BlobsBundle = &BlobsBundle{}

	commitments := make([][]byte, len(dec.BlobsBundle.Commitments))
	for i, kzg := range dec.BlobsBundle.Commitments {
		k := kzg
		commitments[i] = bytesutil.PadTo(k[:], fieldparams.BLSPubkeyLength)
	}
	e.BlobsBundle.KzgCommitments = commitments

	proofs := make([][]byte, len(dec.BlobsBundle.Proofs))
	for i, proof := range dec.BlobsBundle.Proofs {
		p := proof
		proofs[i] = bytesutil.PadTo(p[:], fieldparams.BLSPubkeyLength)
	}
	e.BlobsBundle.Proofs = proofs

	blobs := make([][]byte, len(dec.BlobsBundle.Blobs))
	for i, blob := range dec.BlobsBundle.Blobs {
		b := make([]byte, fieldparams.BlobLength)
		copy(b, blob)
		blobs[i] = b
	}
	e.BlobsBundle.Blobs = blobs

	e.ShouldOverrideBuilder = dec.ShouldOverrideBuilder

	return nil
}

type executionPayloadBodyV1JSON struct {
	Transactions []hexutil.Bytes `json:"transactions"`
	Withdrawals  []*Withdrawal   `json:"withdrawals"`
}

func (b *ExecutionPayloadBodyV1) MarshalJSON() ([]byte, error) {
	transactions := make([]hexutil.Bytes, len(b.Transactions))
	for i, tx := range b.Transactions {
		transactions[i] = tx
	}
	if len(b.Withdrawals) == 0 {
		b.Withdrawals = make([]*Withdrawal, 0)
	}
	return json.Marshal(executionPayloadBodyV1JSON{
		Transactions: transactions,
		Withdrawals:  b.Withdrawals,
	})
}

func (b *ExecutionPayloadBodyV1) UnmarshalJSON(enc []byte) error {
	var decoded *executionPayloadBodyV1JSON
	err := json.Unmarshal(enc, &decoded)
	if err != nil {
		return err
	}
	if len(decoded.Transactions) == 0 {
		b.Transactions = make([][]byte, 0)
	}
	if len(decoded.Withdrawals) == 0 {
		b.Withdrawals = make([]*Withdrawal, 0)
	}
	transactions := make([][]byte, len(decoded.Transactions))
	for i, tx := range decoded.Transactions {
		transactions[i] = tx
	}
	b.Transactions = transactions
	b.Withdrawals = decoded.Withdrawals
	return nil
}<|MERGE_RESOLUTION|>--- conflicted
+++ resolved
@@ -14,7 +14,6 @@
 	"github.com/prysmaticlabs/prysm/v4/consensus-types/primitives"
 	"github.com/prysmaticlabs/prysm/v4/encoding/bytesutil"
 	"github.com/prysmaticlabs/prysm/v4/runtime/version"
-	log "github.com/sirupsen/logrus"
 )
 
 var errExecutionUnmarshal = errors.New("unable to unmarshal execution engine data")
@@ -119,10 +118,6 @@
 		}
 
 		dgu, has := decoded["blobGasUsed"]
-<<<<<<< HEAD
-		log.Error(has, dgu != nil)
-=======
->>>>>>> 34f507f4
 		if has && dgu != nil {
 			e.Version = version.Deneb
 			udgu, err := hexutil.DecodeUint64(dgu.(string))
