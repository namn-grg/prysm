load("@prysm//tools/go:def.bzl", "go_repository", "maybe")  # gazelle:keep
load("@bazel_tools//tools/build_defs/repo:http.bzl", "http_archive")  # gazelle:keep
load("@bazel_tools//tools/build_defs/repo:git.bzl", "git_repository")

# Prysm's third party / external dependencies.
#
##################################################################
#
#                    ██████████████████
#                  ██                  ██
#                ██  ██████████████████  ██
#              ██  ██████████████████████  ██
#            ██  ██████████████████████████  ██
#          ██  ██████████████████████████████  ██
#        ██  ██████████████████████████████████  ██
#      ██  ██████████████████████████████████████  ██
#      ██  ██████    ██      ████  ████    ██████  ██
#      ██  ████  ████████  ████  ██  ██  ██  ████  ██
#      ██  ████  ████████  ████  ██  ██  ██  ████  ██
#      ██  ██████  ██████  ████  ██  ██    ██████  ██
#      ██  ████████  ████  ████  ██  ██  ████████  ██
#      ██  ████████  ████  ████  ██  ██  ████████  ██
#      ██  ████    ██████  ██████  ████  ████████  ██
#      ██  ██████████████████████████████████████  ██
#        ██  ██████████████████████████████████  ██
#          ██  ██████████████████████████████  ██
#            ██  ██████████████████████████  ██
#              ██  ██████████████████████  ██
#                ██  ██████████████████  ██
#                  ██                  ██
#                    ██████████████████
#
##################################################################
#           Make sure you have read DEPENDENCIES.md!
##################################################################
def prysm_deps():
    go_repository(
        name = "co_honnef_go_tools",
        importpath = "honnef.co/go/tools",
        sum = "h1:UoveltGrhghAA7ePc+e+QYDHXrBps2PqFZiHkGR/xK8=",
        version = "v0.0.1-2020.1.4",
    )
    go_repository(
        name = "com_github_afex_hystrix_go",
        importpath = "github.com/afex/hystrix-go",
        sum = "h1:rFw4nCn9iMW+Vajsk51NtYIcwSTkXr+JGrMd36kTDJw=",
        version = "v0.0.0-20180502004556-fa1af6a1f4f5",
    )
    go_repository(
        name = "com_github_ajg_form",
        importpath = "github.com/ajg/form",
        sum = "h1:t9c7v8JUKu/XxOGBU0yjNpaMloxGEJhUkqFRq0ibGeU=",
        version = "v1.5.1",
    )
    go_repository(
        name = "com_github_ajstarks_svgo",
        importpath = "github.com/ajstarks/svgo",
        sum = "h1:wVe6/Ea46ZMeNkQjjBW6xcqyQA/j5e0D6GytH95g0gQ=",
        version = "v0.0.0-20180226025133-644b8db467af",
    )
    go_repository(
        name = "com_github_alecthomas_template",
        importpath = "github.com/alecthomas/template",
        sum = "h1:JYp7IbQjafoB+tBA3gMyHYHrpOtNuDiK/uB5uXxq5wM=",
        version = "v0.0.0-20190718012654-fb15b899a751",
    )
    go_repository(
        name = "com_github_alecthomas_units",
        importpath = "github.com/alecthomas/units",
        sum = "h1:UQZhZ2O0vMHr2cI+DC1Mbh0TJxzA3RcLoMsFw+aXw7E=",
        version = "v0.0.0-20190924025748-f65c72e2690d",
    )
    go_repository(
        name = "com_github_allegro_bigcache",
        importpath = "github.com/allegro/bigcache",
        sum = "h1:hg1sY1raCwic3Vnsvje6TT7/pnZba83LeFck5NrFKSc=",
        version = "v1.2.1",
    )
    go_repository(
        name = "com_github_andreasbriese_bbloom",
        importpath = "github.com/AndreasBriese/bbloom",
        sum = "h1:cTp8I5+VIoKjsnZuH8vjyaysT/ses3EvZeaV/1UkF2M=",
        version = "v0.0.0-20190825152654-46b345b51c96",
    )
    go_repository(
        name = "com_github_andreyvit_diff",
        importpath = "github.com/andreyvit/diff",
        sum = "h1:bvNMNQO63//z+xNgfBlViaCIJKLlCJ6/fmUseuG0wVQ=",
        version = "v0.0.0-20170406064948-c7f18ee00883",
    )
    go_repository(
        name = "com_github_andybalholm_brotli",
        importpath = "github.com/andybalholm/brotli",
        sum = "h1:V7DdXeJtZscaqfNuAdSRuRFzuiKlHSC/Zh3zl9qY3JY=",
        version = "v1.0.4",
    )
    go_repository(
        name = "com_github_anmitsu_go_shlex",
        importpath = "github.com/anmitsu/go-shlex",
        sum = "h1:kFOfPq6dUM1hTo4JG6LR5AXSUEsOjtdm0kw0FtQtMJA=",
        version = "v0.0.0-20161002113705-648efa622239",
    )
    go_repository(
        name = "com_github_antihax_optional",
        importpath = "github.com/antihax/optional",
        sum = "h1:xK2lYat7ZLaVVcIuj82J8kIro4V6kDe0AUDFboUCwcg=",
        version = "v1.0.0",
    )
    go_repository(
        name = "com_github_apache_arrow_go_arrow",
        importpath = "github.com/apache/arrow/go/arrow",
        sum = "h1:nxAtV4VajJDhKysp2kdcJZsq8Ss1xSA0vZTkVHHJd0E=",
        version = "v0.0.0-20191024131854-af6fa24be0db",
    )
    go_repository(
        name = "com_github_apache_thrift",
        importpath = "github.com/apache/thrift",
        sum = "h1:5hryIiq9gtn+MiLVn0wP37kb/uTeRZgN08WoCsAhIhI=",
        version = "v0.13.0",
    )
    go_repository(
        name = "com_github_aristanetworks_fsnotify",
        importpath = "github.com/aristanetworks/fsnotify",
        sum = "h1:it2ydpY6k0aXB7qjb4vGhOYOL6YDC/sr8vhqwokFQwQ=",
        version = "v1.4.2",
    )
    go_repository(
        name = "com_github_aristanetworks_glog",
        importpath = "github.com/aristanetworks/glog",
        sum = "h1:Bmjk+DjIi3tTAU0wxGaFbfjGUqlxxSXARq9A96Kgoos=",
        version = "v0.0.0-20191112221043-67e8567f59f3",
    )

    go_repository(
        name = "com_github_aristanetworks_goarista",
        importpath = "github.com/aristanetworks/goarista",
        sum = "h1:XJH0YfVFKbq782tlNThzN/Ud5qm/cx6LXOA/P6RkTxc=",
        version = "v0.0.0-20200805130819-fd197cf57d96",
    )
    go_repository(
        name = "com_github_aristanetworks_splunk_hec_go",
        importpath = "github.com/aristanetworks/splunk-hec-go",
        sum = "h1:O7zlcm4ve7JvqTyEK3vSBh1LngLezraqcxv8Ya6tQFY=",
        version = "v0.3.3",
    )
    go_repository(
        name = "com_github_armon_circbuf",
        importpath = "github.com/armon/circbuf",
        sum = "h1:QEF07wC0T1rKkctt1RINW/+RMTVmiwxETico2l3gxJA=",
        version = "v0.0.0-20150827004946-bbbad097214e",
    )
    go_repository(
        name = "com_github_armon_consul_api",
        importpath = "github.com/armon/consul-api",
        sum = "h1:G1bPvciwNyF7IUmKXNt9Ak3m6u9DE1rF+RmtIkBpVdA=",
        version = "v0.0.0-20180202201655-eb2c6b5be1b6",
    )
    go_repository(
        name = "com_github_armon_go_metrics",
        importpath = "github.com/armon/go-metrics",
        sum = "h1:8GUt8eRujhVEGZFFEjBj46YV4rDjvGrNxb0KMWYkL2I=",
        version = "v0.0.0-20180917152333-f0300d1749da",
    )
    go_repository(
        name = "com_github_armon_go_radix",
        importpath = "github.com/armon/go-radix",
        sum = "h1:BUAU3CGlLvorLI26FmByPp2eC2qla6E1Tw+scpcg/to=",
        version = "v0.0.0-20180808171621-7fddfc383310",
    )
    go_repository(
        name = "com_github_aryann_difflib",
        importpath = "github.com/aryann/difflib",
        sum = "h1:pv34s756C4pEXnjgPfGYgdhg/ZdajGhyOvzx8k+23nw=",
        version = "v0.0.0-20170710044230-e206f873d14a",
    )
    go_repository(
        name = "com_github_aws_aws_lambda_go",
        importpath = "github.com/aws/aws-lambda-go",
        sum = "h1:SuCy7H3NLyp+1Mrfp+m80jcbi9KYWAs9/BXwppwRDzY=",
        version = "v1.13.3",
    )
    go_repository(
        name = "com_github_aws_aws_sdk_go",
        importpath = "github.com/aws/aws-sdk-go",
        sum = "h1:0xphMHGMLBrPMfxR2AmVjZKcMEESEgWF8Kru94BNByk=",
        version = "v1.27.0",
    )
    go_repository(
        name = "com_github_aws_aws_sdk_go_v2",
        importpath = "github.com/aws/aws-sdk-go-v2",
        sum = "h1:BS+UYpbsElC82gB+2E2jiCBg36i8HlubTB/dO/moQ9c=",
        version = "v1.2.0",
    )
    go_repository(
        name = "com_github_aws_aws_sdk_go_v2_config",
        importpath = "github.com/aws/aws-sdk-go-v2/config",
        sum = "h1:ZAoq32boMzcaTW9bcUacBswAmHTbvlvDJICgHFZuECo=",
        version = "v1.1.1",
    )
    go_repository(
        name = "com_github_aws_aws_sdk_go_v2_credentials",
        importpath = "github.com/aws/aws-sdk-go-v2/credentials",
        sum = "h1:NbvWIM1Mx6sNPTxowHgS2ewXCRp+NGTzUYb/96FZJbY=",
        version = "v1.1.1",
    )
    go_repository(
        name = "com_github_aws_aws_sdk_go_v2_feature_ec2_imds",
        importpath = "github.com/aws/aws-sdk-go-v2/feature/ec2/imds",
        sum = "h1:EtEU7WRaWliitZh2nmuxEXrN0Cb8EgPUFGIoTMeqbzI=",
        version = "v1.0.2",
    )
    go_repository(
        name = "com_github_aws_aws_sdk_go_v2_service_internal_presigned_url",
        importpath = "github.com/aws/aws-sdk-go-v2/service/internal/presigned-url",
        sum = "h1:4AH9fFjUlVktQMznF+YN33aWNXaR4VgDXyP28qokJC0=",
        version = "v1.0.2",
    )
    go_repository(
        name = "com_github_aws_aws_sdk_go_v2_service_route53",
        importpath = "github.com/aws/aws-sdk-go-v2/service/route53",
        sum = "h1:cKr6St+CtC3/dl/rEBJvlk7A/IN5D5F02GNkGzfbtVU=",
        version = "v1.1.1",
    )
    go_repository(
        name = "com_github_aws_aws_sdk_go_v2_service_sso",
        importpath = "github.com/aws/aws-sdk-go-v2/service/sso",
        sum = "h1:37QubsarExl5ZuCBlnRP+7l1tNwZPBSTqpTBrPH98RU=",
        version = "v1.1.1",
    )
    go_repository(
        name = "com_github_aws_aws_sdk_go_v2_service_sts",
        importpath = "github.com/aws/aws-sdk-go-v2/service/sts",
        sum = "h1:TJoIfnIFubCX0ACVeJ0w46HEH5MwjwYN4iFhuYIhfIY=",
        version = "v1.1.1",
    )
    go_repository(
        name = "com_github_aws_smithy_go",
        importpath = "github.com/aws/smithy-go",
        sum = "h1:D6CSsM3gdxaGaqXnPgOBCeL6Mophqzu7KJOu7zW78sU=",
        version = "v1.1.0",
    )

    go_repository(
        name = "com_github_aymerick_douceur",
        importpath = "github.com/aymerick/douceur",
        sum = "h1:Mv+mAeH1Q+n9Fr+oyamOlAkUNPWPlA8PPGR0QAaYuPk=",
        version = "v0.2.0",
    )
    go_repository(
        name = "com_github_aymerick_raymond",
        importpath = "github.com/aymerick/raymond",
        sum = "h1:Ppm0npCCsmuR9oQaBtRuZcmILVE74aXE+AmrJj8L2ns=",
        version = "v2.0.3-0.20180322193309-b565731e1464+incompatible",
    )
    go_repository(
        name = "com_github_azure_azure_sdk_for_go_sdk_azcore",
        importpath = "github.com/Azure/azure-sdk-for-go/sdk/azcore",
        sum = "h1:qoVeMsc9/fh/yhxVaA0obYjVH/oI/ihrOoMwsLS9KSA=",
        version = "v0.21.1",
    )
    go_repository(
        name = "com_github_azure_azure_sdk_for_go_sdk_internal",
        importpath = "github.com/Azure/azure-sdk-for-go/sdk/internal",
        sum = "h1:E+m3SkZCN0Bf5q7YdTs5lSm2CYY3CK4spn5OmUIiQtk=",
        version = "v0.8.3",
    )
    go_repository(
        name = "com_github_azure_azure_sdk_for_go_sdk_storage_azblob",
        importpath = "github.com/Azure/azure-sdk-for-go/sdk/storage/azblob",
        sum = "h1:Px2UA+2RvSSvv+RvJNuUB6n7rs5Wsel4dXLe90Um2n4=",
        version = "v0.3.0",
    )

    go_repository(
        name = "com_github_azure_go_autorest_autorest",
        importpath = "github.com/Azure/go-autorest/autorest",
        sum = "h1:MRvx8gncNaXJqOoLmhNjUAKh33JJF8LyxPhomEtOsjs=",
        version = "v0.9.0",
    )
    go_repository(
        name = "com_github_azure_go_autorest_autorest_adal",
        importpath = "github.com/Azure/go-autorest/autorest/adal",
        sum = "h1:q2gDruN08/guU9vAjuPWff0+QIrpH6ediguzdAzXAUU=",
        version = "v0.5.0",
    )
    go_repository(
        name = "com_github_azure_go_autorest_autorest_date",
        importpath = "github.com/Azure/go-autorest/autorest/date",
        sum = "h1:YGrhWfrgtFs84+h0o46rJrlmsZtyZRg470CqAXTZaGM=",
        version = "v0.1.0",
    )
    go_repository(
        name = "com_github_azure_go_autorest_autorest_mocks",
        importpath = "github.com/Azure/go-autorest/autorest/mocks",
        sum = "h1:Ww5g4zThfD/6cLb4z6xxgeyDa7QDkizMkJKe0ysZXp0=",
        version = "v0.2.0",
    )
    go_repository(
        name = "com_github_azure_go_autorest_logger",
        importpath = "github.com/Azure/go-autorest/logger",
        sum = "h1:ruG4BSDXONFRrZZJ2GUXDiUyVpayPmb1GnWeHDdaNKY=",
        version = "v0.1.0",
    )
    go_repository(
        name = "com_github_azure_go_autorest_tracing",
        importpath = "github.com/Azure/go-autorest/tracing",
        sum = "h1:TRn4WjSnkcSy5AEG3pnbtFSwNtwzjr4VYyQflFE619k=",
        version = "v0.5.0",
    )

    go_repository(
        name = "com_github_bazelbuild_rules_go",
        importpath = "github.com/bazelbuild/rules_go",
        sum = "h1:Wxu7JjqnF78cKZbsBsARLSXx/jlGaSLCnUV3mTlyHvM=",
        version = "v0.23.2",
    )
    go_repository(
        name = "com_github_benbjohnson_clock",
        importpath = "github.com/benbjohnson/clock",
        sum = "h1:ip6w0uFQkncKQ979AypyG0ER7mqUSBdKLOgAle/AT8A=",
        version = "v1.3.0",
    )

    go_repository(
        name = "com_github_beorn7_perks",
        importpath = "github.com/beorn7/perks",
        sum = "h1:VlbKKnNfV8bJzeqoa4cOKqO6bYr3WgKZxO8Z16+hsOM=",
        version = "v1.0.1",
    )
    go_repository(
        name = "com_github_bgentry_go_netrc",
        importpath = "github.com/bgentry/go-netrc",
        sum = "h1:xDfNPAt8lFiC1UJrqV3uuy861HCTo708pDMbjHHdCas=",
        version = "v0.0.0-20140422174119-9fd32a8b3d3d",
    )
    go_repository(
        name = "com_github_bgentry_speakeasy",
        importpath = "github.com/bgentry/speakeasy",
        sum = "h1:ByYyxL9InA1OWqxJqqp2A5pYHUrCiAL6K3J+LKSsQkY=",
        version = "v0.1.0",
    )
    go_repository(
        name = "com_github_bketelsen_crypt",
        importpath = "github.com/bketelsen/crypt",
        sum = "h1:w/jqZtC9YD4DS/Vp9GhWfWcCpuAL58oTnLoI8vE9YHU=",
        version = "v0.0.4",
    )
    go_repository(
        name = "com_github_blang_semver_v4",
        importpath = "github.com/blang/semver/v4",
        sum = "h1:1PFHFE6yCCTv8C1TeyNNarDzntLi7wMI5i/pzqYIsAM=",
        version = "v4.0.0",
    )

    go_repository(
        name = "com_github_bmizerany_pat",
        importpath = "github.com/bmizerany/pat",
        sum = "h1:y4B3+GPxKlrigF1ha5FFErxK+sr6sWxQovRMzwMhejo=",
        version = "v0.0.0-20170815010413-6226ea591a40",
    )
    go_repository(
        name = "com_github_boltdb_bolt",
        importpath = "github.com/boltdb/bolt",
        sum = "h1:JQmyP4ZBrce+ZQu0dY660FMfatumYDLun9hBCUVIkF4=",
        version = "v1.3.1",
    )
    go_repository(
        name = "com_github_bradfitz_go_smtpd",
        importpath = "github.com/bradfitz/go-smtpd",
        sum = "h1:ckJgFhFWywOx+YLEMIJsTb+NV6NexWICk5+AMSuz3ss=",
        version = "v0.0.0-20170404230938-deb6d6237625",
    )
    go_repository(
        name = "com_github_bradfitz_gomemcache",
        importpath = "github.com/bradfitz/gomemcache",
        sum = "h1:7IjN4QP3c38xhg6wz8R3YjoU+6S9e7xBc0DAVLLIpHE=",
        version = "v0.0.0-20170208213004-1952afaa557d",
    )

    go_repository(
        name = "com_github_btcsuite_btcd_btcec_v2",
        importpath = "github.com/btcsuite/btcd/btcec/v2",
        sum = "h1:5n0X6hX0Zk+6omWcihdYvdAlGf2DfasC0GMf7DClJ3U=",
        version = "v2.3.2",
    )
    go_repository(
        name = "com_github_btcsuite_btcd_chaincfg_chainhash",
        importpath = "github.com/btcsuite/btcd/chaincfg/chainhash",
        sum = "h1:q0rUy8C/TYNBQS1+CGKw68tLOFYSNEs0TFnxxnS9+4U=",
        version = "v1.0.1",
    )
    go_repository(
        name = "com_github_bufbuild_buf",
        importpath = "github.com/bufbuild/buf",
        sum = "h1:11zJVA0D4uJVGOC9h+oOVHrKKoBgMYIqJJ0d1Xt6oeQ=",
        version = "v0.37.0",
    )

    go_repository(
        name = "com_github_buger_jsonparser",
        importpath = "github.com/buger/jsonparser",
        sum = "h1:D21IyuvjDCshj1/qq+pCNd3VZOAEI9jy6Bi131YlXgI=",
        version = "v0.0.0-20181115193947-bf1c66bbce23",
    )

    go_repository(
        name = "com_github_burntsushi_toml",
        importpath = "github.com/BurntSushi/toml",
        sum = "h1:9F2/+DoOYIOksmaJFPw1tGFy1eDnIJXg+UHjuD8lTak=",
        version = "v1.2.1",
    )
    go_repository(
        name = "com_github_burntsushi_xgb",
        importpath = "github.com/BurntSushi/xgb",
        sum = "h1:1BDTz0u9nC3//pOCMdNH+CiXJVYJh5UQNCOBG7jbELc=",
        version = "v0.0.0-20160522181843-27f122750802",
    )
    go_repository(
        name = "com_github_c_bata_go_prompt",
        importpath = "github.com/c-bata/go-prompt",
        sum = "h1:uyKRz6Z6DUyj49QVijyM339UJV9yhbr70gESwbNU3e0=",
        version = "v0.2.2",
    )
    go_repository(
        name = "com_github_casbin_casbin_v2",
        importpath = "github.com/casbin/casbin/v2",
        sum = "h1:bTwon/ECRx9dwBy2ewRVr5OiqjeXSGiTUY74sDPQi/g=",
        version = "v2.1.2",
    )
    go_repository(
        name = "com_github_cenkalti_backoff",
        importpath = "github.com/cenkalti/backoff",
        sum = "h1:tNowT99t7UNflLxfYYSlKYsBpXdEet03Pg2g16Swow4=",
        version = "v2.2.1+incompatible",
    )
    go_repository(
        name = "com_github_census_instrumentation_opencensus_proto",
        importpath = "github.com/census-instrumentation/opencensus-proto",
        sum = "h1:glEXhBS5PSLLv4IXzLA5yPRVX4bilULVyxxbrfOtDAk=",
        version = "v0.2.1",
    )

    go_repository(
        name = "com_github_cespare_cp",
        importpath = "github.com/cespare/cp",
        sum = "h1:nCb6ZLdB7NRaqsm91JtQTAme2SKJzXVsdPIPkyJr1MU=",
        version = "v1.1.1",
    )

    go_repository(
        name = "com_github_cespare_xxhash",
        importpath = "github.com/cespare/xxhash",
        sum = "h1:a6HrQnmkObjyL+Gs60czilIUGqrzKutQD6XZog3p+ko=",
        version = "v1.1.0",
    )
    go_repository(
        name = "com_github_cespare_xxhash_v2",
        importpath = "github.com/cespare/xxhash/v2",
        sum = "h1:DC2CZ1Ep5Y4k3ZQ899DldepgrayRUGE6BBZ/cd9Cj44=",
        version = "v2.2.0",
    )
    go_repository(
        name = "com_github_cheekybits_is",
        importpath = "github.com/cheekybits/is",
        sum = "h1:SKI1/fuSdodxmNNyVBR8d7X/HuLnRpvvFO0AgyQk764=",
        version = "v0.0.0-20150225183255-68e9c0620927",
    )

    go_repository(
        name = "com_github_chzyer_logex",
        importpath = "github.com/chzyer/logex",
        sum = "h1:+eqR0HfOetur4tgnC8ftU5imRnhi4te+BadWS95c5AM=",
        version = "v1.2.0",
    )

    go_repository(
        name = "com_github_chzyer_readline",
        importpath = "github.com/chzyer/readline",
        sum = "h1:lSwwFrbNviGePhkewF1az4oLmcwqCZijQ2/Wi3BGHAI=",
        version = "v1.5.0",
    )
    go_repository(
        name = "com_github_chzyer_test",
        importpath = "github.com/chzyer/test",
        sum = "h1:dZ0/VyGgQdVGAss6Ju0dt5P0QltE0SFY5Woh6hbIfiQ=",
        version = "v0.0.0-20210722231415-061457976a23",
    )
    go_repository(
        name = "com_github_cilium_ebpf",
        importpath = "github.com/cilium/ebpf",
        sum = "h1:QlHdikaxALkqWasW8hAC1mfR0jdmvbfaBdBPFmRSglA=",
        version = "v0.4.0",
    )
    go_repository(
        name = "com_github_clbanning_x2j",
        importpath = "github.com/clbanning/x2j",
        sum = "h1:EdRZT3IeKQmfCSrgo8SZ8V3MEnskuJP0wCYNpe+aiXo=",
        version = "v0.0.0-20191024224557-825249438eec",
    )
    go_repository(
        name = "com_github_client9_misspell",
        importpath = "github.com/client9/misspell",
        sum = "h1:ta993UF76GwbvJcIo3Y68y/M3WxlpEHPWIGDkJYwzJI=",
        version = "v0.3.4",
    )
    go_repository(
        name = "com_github_cloudflare_cloudflare_go",
        importpath = "github.com/cloudflare/cloudflare-go",
        sum = "h1:gFqGlGl/5f9UGXAaKapCGUfaTCgRKKnzu2VvzMZlOFA=",
        version = "v0.14.0",
    )

    go_repository(
        name = "com_github_cloudykit_fastprinter",
        importpath = "github.com/CloudyKit/fastprinter",
        sum = "h1:sR+/8Yb4slttB4vD+b9btVEnWgL3Q00OBTzVT8B9C0c=",
        version = "v0.0.0-20200109182630-33d98a066a53",
    )
    go_repository(
        name = "com_github_cloudykit_jet",
        importpath = "github.com/CloudyKit/jet",
        sum = "h1:rZgFj+Gtf3NMi/U5FvCvhzaxzW/TaPYgUYx3bAPz9DE=",
        version = "v2.1.3-0.20180809161101-62edd43e4f88+incompatible",
    )

    go_repository(
        name = "com_github_cloudykit_jet_v3",
        importpath = "github.com/CloudyKit/jet/v3",
        sum = "h1:1PwO5w5VCtlUUl+KTOBsTGZlhjWkcybsGaAau52tOy8=",
        version = "v3.0.0",
    )
    go_repository(
        name = "com_github_cloudykit_jet_v6",
        importpath = "github.com/CloudyKit/jet/v6",
        sum = "h1:hvO96X345XagdH1fAoBjpBYG4a1ghhL/QzalkduPuXk=",
        version = "v6.1.0",
    )
    go_repository(
        name = "com_github_cncf_udpa_go",
        importpath = "github.com/cncf/udpa/go",
        sum = "h1:cqQfy1jclcSy/FwLjemeg3SR1yaINm74aQyupQ0Bl8M=",
        version = "v0.0.0-20201120205902-5459f2c99403",
    )
    go_repository(
        name = "com_github_cncf_xds_go",
        importpath = "github.com/cncf/xds/go",
        sum = "h1:OZmjad4L3H8ncOIR8rnb5MREYqG8ixi5+WbeUsquF0c=",
        version = "v0.0.0-20210312221358-fbca930ec8ed",
    )
    go_repository(
        name = "com_github_cockroachdb_datadriven",
        importpath = "github.com/cockroachdb/datadriven",
        sum = "h1:H9MtNqVoVhvd9nCBwOyDjUEdZCREqbIdCJD93PBm/jA=",
        version = "v1.0.2",
    )

    go_repository(
        name = "com_github_cockroachdb_errors",
        build_file_proto_mode = "disable_global",
        importpath = "github.com/cockroachdb/errors",
        sum = "h1:yFVvsI0VxmRShfawbt/laCIDy/mtTqqnvoNgiy5bEV8=",
        version = "v1.9.1",
    )
    go_repository(
        name = "com_github_cockroachdb_logtags",
        importpath = "github.com/cockroachdb/logtags",
        sum = "h1:r6VH0faHjZeQy818SGhaone5OnYfxFR/+AzdY3sf5aE=",
        version = "v0.0.0-20230118201751-21c54148d20b",
    )
    go_repository(
        name = "com_github_cockroachdb_pebble",
        importpath = "github.com/cockroachdb/pebble",
        sum = "h1:ytcWPaNPhNoGMWEhDvS3zToKcDpRsLuRolQJBVGdozk=",
        version = "v0.0.0-20230209160836-829675f94811",
    )
    go_repository(
        name = "com_github_cockroachdb_redact",
        importpath = "github.com/cockroachdb/redact",
        sum = "h1:AKZds10rFSIj7qADf0g46UixK8NNLwWTNdCIGS5wfSQ=",
        version = "v1.1.3",
    )
    go_repository(
        name = "com_github_cockroachdb_sentry_go",
        importpath = "github.com/cockroachdb/sentry-go",
        sum = "h1:IKgmqgMQlVJIZj19CdocBeSfSaiCbEBZGKODaixqtHM=",
        version = "v0.6.1-cockroachdb.2",
    )
    go_repository(
        name = "com_github_codahale_hdrhistogram",
        importpath = "github.com/codahale/hdrhistogram",
        sum = "h1:qMd81Ts1T2OTKmB4acZcyKaMtRnY5Y44NuXGX2GFJ1w=",
        version = "v0.0.0-20161010025455-3a0bb77429bd",
    )
    go_repository(
        name = "com_github_codegangsta_inject",
        importpath = "github.com/codegangsta/inject",
        sum = "h1:sDMmm+q/3+BukdIpxwO365v/Rbspp2Nt5XntgQRXq8Q=",
        version = "v0.0.0-20150114235600-33e0aa1cb7c0",
    )

    go_repository(
        name = "com_github_consensys_bavard",
        importpath = "github.com/consensys/bavard",
        sum = "h1:oLhMLOFGTLdlda/kma4VOJazblc7IM5y5QPd2A/YjhQ=",
        version = "v0.1.13",
    )
    go_repository(
        name = "com_github_consensys_gnark_crypto",
        importpath = "github.com/consensys/gnark-crypto",
        sum = "h1:llSLg4o9EgH3SrXky+Q5BqEYqV76NGKo07K5Ps2pIKo=",
        version = "v0.9.1-0.20230105202408-1a7a29904a7c",
    )

    go_repository(
        name = "com_github_containerd_cgroups",
        build_file_proto_mode = "disable_global",
        importpath = "github.com/containerd/cgroups",
        sum = "h1:jN/mbWBEaz+T1pi5OFtnkQ+8qnmEbAr1Oo1FRm5B0dA=",
        version = "v1.0.4",
    )
    go_repository(
        name = "com_github_coreos_bbolt",
        importpath = "github.com/coreos/bbolt",
        sum = "h1:wZwiHHUieZCquLkDL0B8UhzreNWsPHooDAG3q34zk0s=",
        version = "v1.3.2",
    )

    go_repository(
        name = "com_github_coreos_etcd",
        importpath = "github.com/coreos/etcd",
        sum = "h1:8F3hqu9fGYLBifCmRCJsicFqDx/D68Rt3q1JMazcgBQ=",
        version = "v3.3.13+incompatible",
    )
    go_repository(
        name = "com_github_coreos_go_etcd",
        importpath = "github.com/coreos/go-etcd",
        sum = "h1:bXhRBIXoTm9BYHS3gE0TtQuyNZyeEMux2sDi4oo5YOo=",
        version = "v2.0.0+incompatible",
    )
    go_repository(
        name = "com_github_coreos_go_semver",
        importpath = "github.com/coreos/go-semver",
        sum = "h1:wkHLiw0WNATZnSG7epLsujiMCgPAc9xhjJ4tgnAxmfM=",
        version = "v0.3.0",
    )

    go_repository(
        name = "com_github_coreos_go_systemd",
        importpath = "github.com/coreos/go-systemd",
        sum = "h1:iW4rZ826su+pqaw19uhpSCzhj44qo35pNgKFGqzDKkU=",
        version = "v0.0.0-20191104093116-d3cd4ed1dbcf",
    )
    go_repository(
        name = "com_github_coreos_go_systemd_v22",
        importpath = "github.com/coreos/go-systemd/v22",
        sum = "h1:RrqgGjYQKalulkV8NGVIfkXQf6YYmOyiJKk8iXXhfZs=",
        version = "v22.5.0",
    )
    go_repository(
        name = "com_github_coreos_pkg",
        importpath = "github.com/coreos/pkg",
        sum = "h1:lBNOc5arjvs8E5mO2tbpBpLoyyu8B6e44T7hJy6potg=",
        version = "v0.0.0-20180928190104-399ea9e2e55f",
    )
    go_repository(
        name = "com_github_cpuguy83_go_md2man",
        importpath = "github.com/cpuguy83/go-md2man",
        sum = "h1:BSKMNlYxDvnunlTymqtgONjNnaRV1sTpcovwwjF22jk=",
        version = "v1.0.10",
    )

    go_repository(
        name = "com_github_cpuguy83_go_md2man_v2",
        importpath = "github.com/cpuguy83/go-md2man/v2",
        sum = "h1:p1EgwI/C7NhT0JmVkwCD2ZBK8j4aeHQX2pMHHBfMQ6w=",
        version = "v2.0.2",
    )

    go_repository(
        name = "com_github_crate_crypto_go_ipa",
        importpath = "github.com/crate-crypto/go-ipa",
        sum = "h1:6IrxszG5G+O7zhtkWxq6+unVvnrm1fqV2Pe+T95DUzw=",
        version = "v0.0.0-20220523130400-f11357ae11c7",
    )
    go_repository(
        name = "com_github_crate_crypto_go_proto_danksharding_crypto",
        importpath = "github.com/crate-crypto/go-proto-danksharding-crypto",
        sum = "h1:o56BCoIbxTDYKYjZXnVRnVzRs7nnf/WLSghPJcNUDgo=",
        version = "v0.0.0-20230314235044-15ed9c470195",
    )
    go_repository(
        name = "com_github_creack_pty",
        importpath = "github.com/creack/pty",
        sum = "h1:uDmaGzcdjhF4i/plgjmEsriH11Y0o7RKapEf/LDaM3w=",
        version = "v1.1.9",
    )
    go_repository(
        name = "com_github_cyberdelia_templates",
        importpath = "github.com/cyberdelia/templates",
        sum = "h1:/ovYnF02fwL0kvspmy9AuyKg1JhdTRUgPw4nUxd9oZM=",
        version = "v0.0.0-20141128023046-ca7fffd4298c",
    )

    go_repository(
        name = "com_github_d4l3k_messagediff",
        importpath = "github.com/d4l3k/messagediff",
        sum = "h1:ZcAIMYsUg0EAp9X+tt8/enBE/Q8Yd5kzPynLyKptt9U=",
        version = "v1.2.1",
    )
    go_repository(
        name = "com_github_data_dog_go_sqlmock",
        importpath = "github.com/DATA-DOG/go-sqlmock",
        sum = "h1:CWUqKXe0s8A2z6qCgkP4Kru7wC11YoAnoupUKFDnH08=",
        version = "v1.3.3",
    )

    go_repository(
        name = "com_github_datadog_zstd",
        build_file_generation = "off",
        importpath = "github.com/DataDog/zstd",
        patch_args = ["-p1"],
        patches = ["//third_party:com_github_datadog_zstd.patch"],  # https://github.com/tals/bazel-rulesgo-broken-asm-repro
        sum = "h1:vUG4lAyuPCXO0TLbXvPv7EB7cNK1QV/luu55UHLrrn8=",
        version = "v1.5.2",
    )
    go_repository(
        name = "com_github_dave_jennifer",
        importpath = "github.com/dave/jennifer",
        sum = "h1:S15ZkFMRoJ36mGAQgWL1tnr0NQJh9rZ8qatseX/VbBc=",
        version = "v1.2.0",
    )

    go_repository(
        name = "com_github_davecgh_go_spew",
        importpath = "github.com/davecgh/go-spew",
        sum = "h1:vj9j/u1bqnvCEfJOwUhtlOARqs3+rkHYY13jYWTU97c=",
        version = "v1.1.1",
    )
    go_repository(
        name = "com_github_davidlazar_go_crypto",
        importpath = "github.com/davidlazar/go-crypto",
        sum = "h1:pFUpOrbxDR6AkioZ1ySsx5yxlDQZ8stG2b88gTPxgJU=",
        version = "v0.0.0-20200604182044-b73af7476f6c",
    )
    go_repository(
        name = "com_github_deckarep_golang_set",
        importpath = "github.com/deckarep/golang-set",
        sum = "h1:sk9/l/KqpunDwP7pSjUg0keiOOLEnOBHzykLrsPppp4=",
        version = "v1.8.0",
    )

    go_repository(
        name = "com_github_deckarep_golang_set_v2",
        importpath = "github.com/deckarep/golang-set/v2",
        sum = "h1:g47V4Or+DUdzbs8FxCCmgb6VYd+ptPAngjM6dtGktsI=",
        version = "v2.1.0",
    )
    go_repository(
        name = "com_github_decred_dcrd_crypto_blake256",
        importpath = "github.com/decred/dcrd/crypto/blake256",
        sum = "h1:/8DMNYp9SGi5f0w7uCm6d6M4OU2rGFK09Y2A4Xv7EE0=",
        version = "v1.0.0",
    )

    go_repository(
        name = "com_github_decred_dcrd_dcrec_secp256k1_v4",
        importpath = "github.com/decred/dcrd/dcrec/secp256k1/v4",
        sum = "h1:HbphB4TFFXpv7MNrT52FGrrgVXF1owhMVTHFZIlnvd4=",
        version = "v4.1.0",
    )

    go_repository(
        name = "com_github_deepmap_oapi_codegen",
        importpath = "github.com/deepmap/oapi-codegen",
        sum = "h1:SegyeYGcdi0jLLrpbCMoJxnUUn8GBXHsvr4rbzjuhfU=",
        version = "v1.8.2",
    )
    go_repository(
        name = "com_github_dgraph_io_badger",
        importpath = "github.com/dgraph-io/badger",
        sum = "h1:mNw0qs90GVgGGWylh0umH5iag1j6n/PeJtNvL6KY/x8=",
        version = "v1.6.2",
    )
    go_repository(
        name = "com_github_dgraph_io_badger_v2",
        importpath = "github.com/dgraph-io/badger/v2",
        sum = "h1:TRWBQg8UrlUhaFdco01nO2uXwzKS7zd+HVdwV/GHc4o=",
        version = "v2.2007.4",
    )

    go_repository(
        name = "com_github_dgraph_io_ristretto",
        importpath = "github.com/dgraph-io/ristretto",
        sum = "h1:cNcG4c2n5xanQzp2hMyxDxPYVQmZ91y4WN6fJFlndLo=",
        version = "v0.0.4-0.20210318174700-74754f61e018",
    )
    go_repository(
        name = "com_github_dgrijalva_jwt_go",
        importpath = "github.com/dgrijalva/jwt-go",
        sum = "h1:7qlOGliEKZXTDg6OTjfoBKDXWrumCAMpl/TFQ4/5kLM=",
        version = "v3.2.0+incompatible",
    )
    go_repository(
        name = "com_github_dgryski_go_bitstream",
        importpath = "github.com/dgryski/go-bitstream",
        sum = "h1:akOQj8IVgoeFfBTzGOEQakCYshWD6RNo1M5pivFXt70=",
        version = "v0.0.0-20180413035011-3522498ce2c8",
    )
    go_repository(
        name = "com_github_dgryski_go_farm",
        importpath = "github.com/dgryski/go-farm",
        sum = "h1:tdlZCpZ/P9DhczCTSixgIKmwPv6+wP5DGjqLYw5SUiA=",
        version = "v0.0.0-20190423205320-6a90982ecee2",
    )
    go_repository(
        name = "com_github_dgryski_go_rendezvous",
        importpath = "github.com/dgryski/go-rendezvous",
        sum = "h1:lO4WD4F/rVNCu3HqELle0jiPLLBs70cWOduZpkS1E78=",
        version = "v0.0.0-20200823014737-9f7001d12a5f",
    )

    go_repository(
        name = "com_github_dgryski_go_sip13",
        importpath = "github.com/dgryski/go-sip13",
        sum = "h1:RMLoZVzv4GliuWafOuPuQDKSm1SJph7uCRnnS61JAn4=",
        version = "v0.0.0-20181026042036-e10d5fee7954",
    )
    go_repository(
        name = "com_github_djherbis_atime",
        importpath = "github.com/djherbis/atime",
        sum = "h1:rgwVbP/5by8BvvjBNrbh64Qz33idKT3pSnMSJsxhi0g=",
        version = "v1.1.0",
    )

    go_repository(
        name = "com_github_dlclark_regexp2",
        importpath = "github.com/dlclark/regexp2",
        sum = "h1:7lJfhqlPssTb1WQx4yvTHN0uElPEv52sbaECrAQxjAo=",
        version = "v1.7.0",
    )
    go_repository(
        name = "com_github_dnaeon_go_vcr",
        importpath = "github.com/dnaeon/go-vcr",
        sum = "h1:zHCHvJYTMh1N7xnV7zf1m1GPBF9Ad0Jk/whtQ1663qI=",
        version = "v1.2.0",
    )
    go_repository(
        name = "com_github_docker_docker",
        importpath = "github.com/docker/docker",
        sum = "h1:HlFGsy+9/xrgMmhmN+NGhCc5SHGJ7I+kHosRR1xc/aI=",
        version = "v1.6.2",
    )

    go_repository(
        name = "com_github_docker_go_units",
        importpath = "github.com/docker/go-units",
        sum = "h1:69rxXcBk27SvSaaxTtLh/8llcHD8vYHT7WSdRZ/jvr4=",
        version = "v0.5.0",
    )
    go_repository(
        name = "com_github_docker_spdystream",
        importpath = "github.com/docker/spdystream",
        sum = "h1:cenwrSVm+Z7QLSV/BsnenAOcDXdX4cMv4wP0B/5QbPg=",
        version = "v0.0.0-20160310174837-449fdfce4d96",
    )

    go_repository(
        name = "com_github_dop251_goja",
        importpath = "github.com/dop251/goja",
        sum = "h1:kgvzE5wLsLa7XKfV85VZl40QXaMCaeFtHpPwJ8fhotY=",
        version = "v0.0.0-20230122112309-96b1610dd4f7",
    )
    go_repository(
        name = "com_github_dop251_goja_nodejs",
        importpath = "github.com/dop251/goja_nodejs",
        sum = "h1:W1n4DvpzZGOISgp7wWNtraLcHtnmnTwBlJidqtMIuwQ=",
        version = "v0.0.0-20211022123610-8dd9abb0616d",
    )

    go_repository(
        name = "com_github_dustin_go_humanize",
        importpath = "github.com/dustin/go-humanize",
        sum = "h1:VSnTsYCnlFHaM2/igO1h6X3HA71jcobQuxemgkq4zYo=",
        version = "v1.0.0",
    )
    go_repository(
        name = "com_github_dvyukov_go_fuzz",
        importpath = "github.com/dvyukov/go-fuzz",
        sum = "h1:sE4tvxWw01v7K3MAHwKF2UF3xQbgy23PRURntuV1CkU=",
        version = "v0.0.0-20220726122315-1d375ef9f9f6",
    )
    go_repository(
        name = "com_github_eapache_go_resiliency",
        importpath = "github.com/eapache/go-resiliency",
        sum = "h1:v7g92e/KSN71Rq7vSThKaWIq68fL4YHvWyiUKorFR1Q=",
        version = "v1.2.0",
    )
    go_repository(
        name = "com_github_eapache_go_xerial_snappy",
        importpath = "github.com/eapache/go-xerial-snappy",
        sum = "h1:YEetp8/yCZMuEPMUDHG0CW/brkkEp8mzqk2+ODEitlw=",
        version = "v0.0.0-20180814174437-776d5712da21",
    )
    go_repository(
        name = "com_github_eapache_queue",
        importpath = "github.com/eapache/queue",
        sum = "h1:YOEu7KNc61ntiQlcEeUIoDTJ2o8mQznoNvUhiigpIqc=",
        version = "v1.1.0",
    )
    go_repository(
        name = "com_github_eclipse_paho_mqtt_golang",
        importpath = "github.com/eclipse/paho.mqtt.golang",
        sum = "h1:1F8mhG9+aO5/xpdtFkW4SxOJB67ukuDC3t2y2qayIX0=",
        version = "v1.2.0",
    )

    go_repository(
        name = "com_github_edsrzf_mmap_go",
        importpath = "github.com/edsrzf/mmap-go",
        sum = "h1:6EUwBLQ/Mcr1EYLE4Tn1VdW1A4ckqCQWZBw8Hr0kjpQ=",
        version = "v1.1.0",
    )
    go_repository(
        name = "com_github_eknkc_amber",
        importpath = "github.com/eknkc/amber",
        sum = "h1:clC1lXBpe2kTj2VHdaIu9ajZQe4kcEY9j0NsnDDBZ3o=",
        version = "v0.0.0-20171010120322-cdade1c07385",
    )

    go_repository(
        name = "com_github_elastic_gosigar",
        importpath = "github.com/elastic/gosigar",
        sum = "h1:Dg80n8cr90OZ7x+bAax/QjoW/XqTI11RmA79ZwIm9/4=",
        version = "v0.14.2",
    )
    go_repository(
        name = "com_github_elazarl_goproxy",
        importpath = "github.com/elazarl/goproxy",
        sum = "h1:yUdfgN0XgIJw7foRItutHYUIhlcKzcSf5vDpdhQAKTc=",
        version = "v0.0.0-20180725130230-947c36da3153",
    )

    go_repository(
        name = "com_github_emicklei_dot",
        importpath = "github.com/emicklei/dot",
        sum = "h1:Ase39UD9T9fRBOb5ptgpixrxfx8abVzNWZi2+lr53PI=",
        version = "v0.11.0",
    )
    go_repository(
        name = "com_github_emicklei_go_restful",
        importpath = "github.com/emicklei/go-restful",
        sum = "h1:H2pdYOb3KQ1/YsqVWoWNLQO+fusocsw354rqGTZtAgw=",
        version = "v0.0.0-20170410110728-ff4f55a20633",
    )
    go_repository(
        name = "com_github_emirpasic_gods",
        importpath = "github.com/emirpasic/gods",
        sum = "h1:FXtiHYKDGKCW2KzwZKx0iC0PQmdlorYgdFG9jPXJ1Bc=",
        version = "v1.18.1",
    )
    go_repository(
        name = "com_github_envoyproxy_go_control_plane",
        importpath = "github.com/envoyproxy/go-control-plane",
        sum = "h1:dulLQAYQFYtG5MTplgNGHWuV2D+OBD+Z8lmDBmbLg+s=",
        version = "v0.9.9-0.20210512163311-63b5d3c536b0",
    )
    go_repository(
        name = "com_github_envoyproxy_protoc_gen_validate",
        importpath = "github.com/envoyproxy/protoc-gen-validate",
        sum = "h1:EQciDnbrYxy13PgWoY8AqoxGiPrpgBZ1R8UNe3ddc+A=",
        version = "v0.1.0",
    )
    go_repository(
        name = "com_github_etcd_io_bbolt",
        importpath = "github.com/etcd-io/bbolt",
        sum = "h1:gSJmxrs37LgTqR/oyJBWok6k6SvXEUerFTbltIhXkBM=",
        version = "v1.3.3",
    )

    go_repository(
        name = "com_github_ethereum_go_ethereum",
        build_directives = [
            "gazelle:resolve go github.com/karalabe/usb @prysm//third_party/usb:go_default_library",
        ],
        importpath = "github.com/ethereum/go-ethereum",
        patch_args = ["-p1"],
        patches = [
            "//third_party:com_github_ethereum_go_ethereum_secp256k1.patch",
        ],
        replace = "github.com/mdehoog/go-ethereum",
        sum = "h1:Zxwp6I9DxV9fAtqJLC9No25Xh/SNQETeQ4DuclZZA94=",
        version = "v1.10.19-0.20230322143632-22f9817975d2",
    )
    go_repository(
        name = "com_github_evanphx_json_patch",
        importpath = "github.com/evanphx/json-patch",
        sum = "h1:fUDGZCv/7iAN7u0puUVhvKCcsR6vRfwrJatElLBEf0I=",
        version = "v4.2.0+incompatible",
    )
    go_repository(
        name = "com_github_fasthttp_contrib_websocket",
        importpath = "github.com/fasthttp-contrib/websocket",
        sum = "h1:DddqAaWDpywytcG8w/qoQ5sAN8X12d3Z3koB0C3Rxsc=",
        version = "v0.0.0-20160511215533-1f3b11f56072",
    )

    go_repository(
        name = "com_github_fatih_color",
        importpath = "github.com/fatih/color",
        sum = "h1:8xPHl4/q1VyqGIPif1F+1V3Y3lSmrq01EabUW3CoW5s=",
        version = "v1.9.0",
    )
    go_repository(
        name = "com_github_fatih_structs",
        importpath = "github.com/fatih/structs",
        sum = "h1:Q7juDM0QtcnhCpeyLGQKyg4TOIghuNXrkL32pHAUMxo=",
        version = "v1.1.0",
    )

    go_repository(
        name = "com_github_ferranbt_fastssz",
        importpath = "github.com/ferranbt/fastssz",
        sum = "h1:9VDpsWq096+oGMDTT/SgBD/VgZYf4pTF+KTPmZ+OaKM=",
        version = "v0.0.0-20210120143747-11b9eff30ea9",
    )
    go_repository(
        name = "com_github_fjl_gencodec",
        importpath = "github.com/fjl/gencodec",
        sum = "h1:CndMRAH4JIwxbW8KYq6Q+cGWcGHz0FjGR3QqcInWcW0=",
        version = "v0.0.0-20220412091415-8bb9e558978c",
    )

    go_repository(
        name = "com_github_fjl_memsize",
        importpath = "github.com/fjl/memsize",
        sum = "h1:FtmdgXiUlNeRsoNMFlKLDt+S+6hbjVMEW6RGQ7aUf7c=",
        version = "v0.0.0-20190710130421-bcb5799ab5e5",
    )
    go_repository(
        name = "com_github_flosch_pongo2",
        importpath = "github.com/flosch/pongo2",
        sum = "h1:GY1+t5Dr9OKADM64SYnQjw/w99HMYvQ0A8/JoUkxVmc=",
        version = "v0.0.0-20190707114632-bbf5a6c351f4",
    )

    go_repository(
        name = "com_github_flosch_pongo2_v4",
        importpath = "github.com/flosch/pongo2/v4",
        sum = "h1:gv+5Pe3vaSVmiJvh/BZa82b7/00YUGm0PIyVVLop0Hw=",
        version = "v4.0.2",
    )
    go_repository(
        name = "com_github_flynn_go_shlex",
        importpath = "github.com/flynn/go-shlex",
        sum = "h1:BHsljHzVlRcyQhjrss6TZTdY2VfCqZPbv5k3iBFa2ZQ=",
        version = "v0.0.0-20150515145356-3f9db97f8568",
    )

    go_repository(
        name = "com_github_flynn_noise",
        importpath = "github.com/flynn/noise",
        sum = "h1:DlTHqmzmvcEiKj+4RYo/imoswx/4r6iBlCMfVtrMXpQ=",
        version = "v1.0.0",
    )
    go_repository(
        name = "com_github_fogleman_gg",
        importpath = "github.com/fogleman/gg",
        sum = "h1:WXb3TSNmHp2vHoCroCIB1foO/yQ36swABL8aOVeDpgg=",
        version = "v1.2.1-0.20190220221249-0403632d5b90",
    )
    go_repository(
        name = "com_github_fortytw2_leaktest",
        importpath = "github.com/fortytw2/leaktest",
        sum = "h1:u8491cBMTQ8ft8aeV+adlcytMZylmA5nnwwkRZjI8vw=",
        version = "v1.3.0",
    )

    go_repository(
        name = "com_github_francoispqt_gojay",
        importpath = "github.com/francoispqt/gojay",
        sum = "h1:d2m3sFjloqoIUQU3TsHBgj6qg/BVGlTBeHDUmyJnXKk=",
        version = "v1.2.13",
    )
    go_repository(
        name = "com_github_franela_goblin",
        importpath = "github.com/franela/goblin",
        sum = "h1:gb2Z18BhTPJPpLQWj4T+rfKHYCHxRHCtRxhKKjRidVw=",
        version = "v0.0.0-20200105215937-c9ffbefa60db",
    )
    go_repository(
        name = "com_github_franela_goreq",
        importpath = "github.com/franela/goreq",
        sum = "h1:a9ENSRDFBUPkJ5lCgVZh26+ZbGyoVJG7yb5SSzF5H54=",
        version = "v0.0.0-20171204163338-bcd34c9993f8",
    )
    go_repository(
        name = "com_github_frankban_quicktest",
        importpath = "github.com/frankban/quicktest",
        sum = "h1:2QxQoC1TS09S7fhCPsrvqYdvP1H5M1P1ih5ABm3BTYk=",
        version = "v1.7.2",
    )

    go_repository(
        name = "com_github_fsnotify_fsnotify",
        importpath = "github.com/fsnotify/fsnotify",
        sum = "h1:n+5WquG0fcWoWp6xPWfHdbskMCQaFnG6PfBrh1Ky4HY=",
        version = "v1.6.0",
    )
    go_repository(
        name = "com_github_garslo_gogen",
        importpath = "github.com/garslo/gogen",
        sum = "h1:IZqZOB2fydHte3kUgxrzK5E1fW7RQGeDwE8F/ZZnUYc=",
        version = "v0.0.0-20170306192744-1d203ffc1f61",
    )

    go_repository(
        name = "com_github_garyburd_redigo",
        importpath = "github.com/garyburd/redigo",
        sum = "h1:0VruCpn7yAIIu7pWVClQC8wxCJEcG3nyzpMSHKi1PQc=",
        version = "v1.6.0",
    )
    go_repository(
        name = "com_github_gavv_httpexpect",
        importpath = "github.com/gavv/httpexpect",
        sum = "h1:1X9kcRshkSKEjNJJxX9Y9mQ5BRfbxU5kORdjhlA1yX8=",
        version = "v2.0.0+incompatible",
    )

    go_repository(
        name = "com_github_gballet_go_libpcsclite",
        importpath = "github.com/gballet/go-libpcsclite",
        sum = "h1:f6D9Hr8xV8uYKlyuj8XIruxlh9WjVjdh1gIicAS7ays=",
        version = "v0.0.0-20191108122812-4678299bea08",
    )
    go_repository(
        name = "com_github_gballet_go_verkle",
        importpath = "github.com/gballet/go-verkle",
        sum = "h1:AB7YjNrzlVHsYz06zCULVV2zYCEft82P86dSmtwxKL0=",
        version = "v0.0.0-20220902153445-097bd83b7732",
    )

    go_repository(
        name = "com_github_gdamore_encoding",
        importpath = "github.com/gdamore/encoding",
        sum = "h1:+7OoQ1Bc6eTm5niUzBa0Ctsh6JbMW6Ra+YNuAtDBdko=",
        version = "v1.0.0",
    )
    go_repository(
        name = "com_github_gdamore_tcell_v2",
        importpath = "github.com/gdamore/tcell/v2",
        sum = "h1:b9XQrT6QGbgI7JvZOJXFNczOQeIYbo8BfeSMzt2sAV0=",
        version = "v2.5.3",
    )
    go_repository(
        name = "com_github_getkin_kin_openapi",
        importpath = "github.com/getkin/kin-openapi",
        sum = "h1:6awGqF5nG5zkVpMsAih1QH4VgzS8phTxECUWIFo7zko=",
        version = "v0.61.0",
    )

    go_repository(
        name = "com_github_getsentry_sentry_go",
        importpath = "github.com/getsentry/sentry-go",
        sum = "h1:MtBW5H9QgdcJabtZcuJG80BMOwaBpkRDZkxRkNC1sN0=",
        version = "v0.18.0",
    )
    go_repository(
        name = "com_github_ghemawat_stream",
        importpath = "github.com/ghemawat/stream",
        sum = "h1:r5GgOLGbza2wVHRzK7aAj6lWZjfbAwiu/RDCVOKjRyM=",
        version = "v0.0.0-20171120220530-696b145b53b9",
    )

    go_repository(
        name = "com_github_ghodss_yaml",
        importpath = "github.com/ghodss/yaml",
        sum = "h1:wQHKEahhL6wmXdzwWG11gIVCkOv05bNOh+Rxn0yngAk=",
        version = "v1.0.0",
    )
    go_repository(
        name = "com_github_gin_contrib_sse",
        importpath = "github.com/gin-contrib/sse",
        sum = "h1:Y/yl/+YNO8GZSjAhjMsSuLt29uWRFHdHYUb5lYOV9qE=",
        version = "v0.1.0",
    )
    go_repository(
        name = "com_github_gin_gonic_gin",
        importpath = "github.com/gin-gonic/gin",
        sum = "h1:4+fr/el88TOO3ewCmQr8cx/CtZ/umlIRIs5M4NTNjf8=",
        version = "v1.8.1",
    )
    go_repository(
        name = "com_github_gliderlabs_ssh",
        importpath = "github.com/gliderlabs/ssh",
        sum = "h1:j3L6gSLQalDETeEg/Jg0mGY0/y/N6zI2xX1978P0Uqw=",
        version = "v0.1.1",
    )
    go_repository(
        name = "com_github_glycerine_go_unsnap_stream",
        importpath = "github.com/glycerine/go-unsnap-stream",
        sum = "h1:r04MMPyLHj/QwZuMJ5+7tJcBr1AQjpiAK/rZWRrQT7o=",
        version = "v0.0.0-20180323001048-9f0cb55181dd",
    )
    go_repository(
        name = "com_github_glycerine_goconvey",
        importpath = "github.com/glycerine/goconvey",
        sum = "h1:gclg6gY70GLy3PbkQ1AERPfmLMMagS60DKF78eWwLn8=",
        version = "v0.0.0-20190410193231-58a59202ab31",
    )
    go_repository(
        name = "com_github_go_check_check",
        importpath = "github.com/go-check/check",
        sum = "h1:0gkP6mzaMqkmpcJYCFOLkIBwI7xFExG03bbkOkCvUPI=",
        version = "v0.0.0-20180628173108-788fd7840127",
    )
    go_repository(
        name = "com_github_go_chi_chi_v5",
        importpath = "github.com/go-chi/chi/v5",
        sum = "h1:DBPx88FjZJH3FsICfDAfIfnb7XxKIYVGG6lOPlhENAg=",
        version = "v5.0.0",
    )
    go_repository(
        name = "com_github_go_errors_errors",
        importpath = "github.com/go-errors/errors",
        sum = "h1:J6MZopCL4uSllY1OfXM374weqZFFItUbrImctkmUxIA=",
        version = "v1.4.2",
    )
    go_repository(
        name = "com_github_go_gl_glfw",
        importpath = "github.com/go-gl/glfw",
        sum = "h1:QbL/5oDUmRBzO9/Z7Seo6zf912W/a6Sr4Eu0G/3Jho0=",
        version = "v0.0.0-20190409004039-e6da0acd62b1",
    )
    go_repository(
        name = "com_github_go_gl_glfw_v3_3_glfw",
        importpath = "github.com/go-gl/glfw/v3.3/glfw",
        sum = "h1:WtGNWLvXpe6ZudgnXrq0barxBImvnnJoMEhXAzcbM0I=",
        version = "v0.0.0-20200222043503-6f7a984d4dc4",
    )
    go_repository(
        name = "com_github_go_kit_kit",
        importpath = "github.com/go-kit/kit",
        sum = "h1:dXFJfIHVvUcpSgDOV+Ne6t7jXri8Tfv2uOLHUZ2XNuo=",
        version = "v0.10.0",
    )
    go_repository(
        name = "com_github_go_kit_log",
        importpath = "github.com/go-kit/log",
        sum = "h1:MRVx0/zhvdseW+Gza6N9rVzU/IVzaeE1SFI4raAhmBU=",
        version = "v0.2.1",
    )
    go_repository(
        name = "com_github_go_logfmt_logfmt",
        importpath = "github.com/go-logfmt/logfmt",
        sum = "h1:otpy5pqBCBZ1ng9RQ0dPu4PN7ba75Y/aA+UpowDyNVA=",
        version = "v0.5.1",
    )

    go_repository(
        name = "com_github_go_logr_logr",
        importpath = "github.com/go-logr/logr",
        sum = "h1:2DntVwHkVopvECVRSlL5PSo9eG+cAkDCuckLubN+rq0=",
        version = "v1.2.3",
    )
    go_repository(
        name = "com_github_go_martini_martini",
        importpath = "github.com/go-martini/martini",
        sum = "h1:xveKWz2iaueeTaUgdetzel+U7exyigDYBryyVfV/rZk=",
        version = "v0.0.0-20170121215854-22fa46961aab",
    )

    go_repository(
        name = "com_github_go_ole_go_ole",
        importpath = "github.com/go-ole/go-ole",
        sum = "h1:/Fpf6oFPoeFik9ty7siob0G6Ke8QvQEuVcuChpwXzpY=",
        version = "v1.2.6",
    )
    go_repository(
        name = "com_github_go_openapi_jsonpointer",
        importpath = "github.com/go-openapi/jsonpointer",
        sum = "h1:gZr+CIYByUqjcgeLXnQu2gHYQC9o73G2XUeOFYEICuY=",
        version = "v0.19.5",
    )
    go_repository(
        name = "com_github_go_openapi_jsonreference",
        importpath = "github.com/go-openapi/jsonreference",
        sum = "h1:tF+augKRWlWx0J0B7ZyyKSiTyV6E1zZe+7b3qQlcEf8=",
        version = "v0.0.0-20160704190145-13c6e3589ad9",
    )
    go_repository(
        name = "com_github_go_openapi_spec",
        importpath = "github.com/go-openapi/spec",
        sum = "h1:C1JKChikHGpXwT5UQDFaryIpDtyyGL/CR6C2kB7F1oc=",
        version = "v0.0.0-20160808142527-6aced65f8501",
    )
    go_repository(
        name = "com_github_go_openapi_swag",
        importpath = "github.com/go-openapi/swag",
        sum = "h1:lTz6Ys4CmqqCQmZPBlbQENR1/GucA2bzYTE12Pw4tFY=",
        version = "v0.19.5",
    )
    go_repository(
        name = "com_github_go_playground_assert_v2",
        importpath = "github.com/go-playground/assert/v2",
        sum = "h1:MsBgLAaY856+nPRTKrp3/OZK38U/wa0CcBYNjji3q3A=",
        version = "v2.0.1",
    )

    go_repository(
        name = "com_github_go_playground_locales",
        importpath = "github.com/go-playground/locales",
        sum = "h1:u50s323jtVGugKlcYeyzC0etD1HifMjqmJqb8WugfUU=",
        version = "v0.14.0",
    )
    go_repository(
        name = "com_github_go_playground_universal_translator",
        importpath = "github.com/go-playground/universal-translator",
        sum = "h1:82dyy6p4OuJq4/CByFNOn/jYrnRPArHwAcmLoJZxyho=",
        version = "v0.18.0",
    )
    go_repository(
        name = "com_github_go_playground_validator_v10",
        importpath = "github.com/go-playground/validator/v10",
        sum = "h1:prmOlTVv+YjZjmRmNSF3VmspqJIxJWXmqUsHwfTRRkQ=",
        version = "v10.11.1",
    )
    go_repository(
        name = "com_github_go_redis_redis_v8",
        importpath = "github.com/go-redis/redis/v8",
        sum = "h1:AcZZR7igkdvfVmQTPnu9WE37LRrO/YrBH5zWyjDC0oI=",
        version = "v8.11.5",
    )

    go_repository(
        name = "com_github_go_sourcemap_sourcemap",
        importpath = "github.com/go-sourcemap/sourcemap",
        sum = "h1:W1iEw64niKVGogNgBN3ePyLFfuisuzeidWPMPWmECqU=",
        version = "v2.1.3+incompatible",
    )
    go_repository(
        name = "com_github_go_sql_driver_mysql",
        importpath = "github.com/go-sql-driver/mysql",
        sum = "h1:g24URVg0OFbNUTx9qqY1IRZ9D9z3iPyi5zKhQZpNwpA=",
        version = "v1.4.1",
    )

    go_repository(
        name = "com_github_go_stack_stack",
        importpath = "github.com/go-stack/stack",
        sum = "h1:ntEHSVwIt7PNXNpgPmVfMrNhLtgjlmnZha2kOpuRiDw=",
        version = "v1.8.1",
    )
    go_repository(
        name = "com_github_go_task_slim_sprig",
        importpath = "github.com/go-task/slim-sprig",
        sum = "h1:p104kn46Q8WdvHunIJ9dAyjPVtrBPhSr3KT2yUst43I=",
        version = "v0.0.0-20210107165309-348f09dbbbc0",
    )

    go_repository(
        name = "com_github_go_yaml_yaml",
        importpath = "github.com/go-yaml/yaml",
        sum = "h1:RYi2hDdss1u4YE7GwixGzWwVo47T8UQwnTLB6vQiq+o=",
        version = "v2.1.0+incompatible",
    )
    go_repository(
        name = "com_github_gobwas_httphead",
        importpath = "github.com/gobwas/httphead",
        sum = "h1:exrUm0f4YX0L7EBwZHuCF4GDp8aJfVeBrlLQrs6NqWU=",
        version = "v0.1.0",
    )
    go_repository(
        name = "com_github_gobwas_pool",
        importpath = "github.com/gobwas/pool",
        sum = "h1:xfeeEhW7pwmX8nuLVlqbzVc7udMDrwetjEv+TZIz1og=",
        version = "v0.2.1",
    )
    go_repository(
        name = "com_github_gobwas_ws",
        importpath = "github.com/gobwas/ws",
        sum = "h1:7RFti/xnNkMJnrK7D1yQ/iCIB5OrrY/54/H930kIbHA=",
        version = "v1.1.0",
    )
    go_repository(
        name = "com_github_goccy_go_json",
        importpath = "github.com/goccy/go-json",
        sum = "h1:/pAaQDLHEoCq/5FFmSKBswWmK6H0e8g4159Kc/X/nqk=",
        version = "v0.9.11",
    )

    go_repository(
        name = "com_github_godbus_dbus_v5",
        importpath = "github.com/godbus/dbus/v5",
        sum = "h1:4KLkAxT3aOY8Li4FRJe/KvhoNFFxo0m6fNuFUO8QJUk=",
        version = "v5.1.0",
    )
    go_repository(
        name = "com_github_gofrs_flock",
        importpath = "github.com/gofrs/flock",
        sum = "h1:+gYjHKf32LDeiEEFhQaotPbLuUXjY5ZqxKgXy7n59aw=",
        version = "v0.8.1",
    )

    go_repository(
        name = "com_github_gofrs_uuid",
        importpath = "github.com/gofrs/uuid",
        sum = "h1:1SD/1F5pU8p29ybwgQSwpQk+mwdRrXCYuPhW6m+TnJw=",
        version = "v4.0.0+incompatible",
    )
    go_repository(
        name = "com_github_gogo_googleapis",
        importpath = "github.com/gogo/googleapis",
        sum = "h1:1Yx4Myt7BxzvUr5ldGSbwYiZG6t9wGBZ+8/fX3Wvtq0=",
        version = "v1.4.1",
    )

    go_repository(
        name = "com_github_gogo_protobuf",
        importpath = "github.com/gogo/protobuf",
        sum = "h1:Ov1cvc58UF3b5XjBnZv7+opcTcQFZebYjWzi34vdm4Q=",
        version = "v1.3.2",
    )
    go_repository(
        name = "com_github_gogo_status",
        importpath = "github.com/gogo/status",
        sum = "h1:+eIkrewn5q6b30y+g/BJINVVdi2xH7je5MPJ3ZPK3JA=",
        version = "v1.1.0",
    )
    go_repository(
        name = "com_github_golang_freetype",
        importpath = "github.com/golang/freetype",
        sum = "h1:DACJavvAHhabrF08vX0COfcOBJRhZ8lUbR+ZWIs0Y5g=",
        version = "v0.0.0-20170609003504-e2365dfdc4a0",
    )

    go_repository(
        name = "com_github_golang_gddo",
        importpath = "github.com/golang/gddo",
        sum = "h1:HoqgYR60VYu5+0BuG6pjeGp7LKEPZnHt+dUClx9PeIs=",
        version = "v0.0.0-20200528160355-8d077c1d8f4c",
    )
    go_repository(
        name = "com_github_golang_geo",
        importpath = "github.com/golang/geo",
        sum = "h1:lJwO/92dFXWeXOZdoGXgptLmNLwynMSHUmU6besqtiw=",
        version = "v0.0.0-20190916061304-5b978397cfec",
    )
    go_repository(
        name = "com_github_golang_glog",
        importpath = "github.com/golang/glog",
        sum = "h1:VKtxabqXZkF25pY9ekfRL6a582T4P37/31XEstQ5p58=",
        version = "v0.0.0-20160126235308-23def4e6c14b",
    )

    go_repository(
        name = "com_github_golang_groupcache",
        importpath = "github.com/golang/groupcache",
        sum = "h1:1r7pUrabqp18hOBcwBwiTsbnFeTZHV9eER/QT5JVZxY=",
        version = "v0.0.0-20200121045136-8c9f03a8e57e",
    )
    go_repository(
        name = "com_github_golang_jwt_jwt",
        importpath = "github.com/golang-jwt/jwt",
        sum = "h1:IfV12K8xAKAnZqdXVzCZ+TOjboZ2keLg81eXfW3O+oY=",
        version = "v3.2.2+incompatible",
    )

    go_repository(
        name = "com_github_golang_jwt_jwt_v4",
        importpath = "github.com/golang-jwt/jwt/v4",
        sum = "h1:kHL1vqdqWNfATmA0FNMdmZNMyZI1U6O31X4rlIPoBog=",
        version = "v4.3.0",
    )
    go_repository(
        name = "com_github_golang_lint",
        importpath = "github.com/golang/lint",
        sum = "h1:2hRPrmiwPrp3fQX967rNJIhQPtiGXdlQWAxKbKw3VHA=",
        version = "v0.0.0-20180702182130-06c8688daad7",
    )

    go_repository(
        name = "com_github_golang_mock",
        importpath = "github.com/golang/mock",
        sum = "h1:ErTB+efbowRARo13NNdxyJji2egdxLGQhRaY+DUumQc=",
        version = "v1.6.0",
    )
    go_repository(
        name = "com_github_golang_protobuf",
        importpath = "github.com/golang/protobuf",
        patch_args = ["-p1"],
        patches = ["@io_bazel_rules_go//third_party:com_github_golang_protobuf-extras.patch"],
        sum = "h1:ROPKBNFfQgOUMifHyP+KYbvpjbdoFNs+aK7DXlji0Tw=",
        version = "v1.5.2",
    )

    go_repository(
        name = "com_github_golang_snappy",
        importpath = "github.com/golang/snappy",
        sum = "h1:yAGX7huGHXlcLOEtBnF4w7FQwA26wojNCwOYAEhLjQM=",
        version = "v0.0.4",
    )
    go_repository(
        name = "com_github_golangci_lint_1",
        importpath = "github.com/golangci/lint-1",
        sum = "h1:utua3L2IbQJmauC5IXdEA547bcoU5dozgQAfc8Onsg4=",
        version = "v0.0.0-20181222135242-d2cdd8c08219",
    )
    go_repository(
        name = "com_github_gomodule_redigo",
        importpath = "github.com/gomodule/redigo",
        sum = "h1:y0Wmhvml7cGnzPa9nocn/fMraMH/lMDdeG+rkx4VgYY=",
        version = "v1.7.1-0.20190724094224-574c33c3df38",
    )
    go_repository(
        name = "com_github_google_btree",
        importpath = "github.com/google/btree",
        sum = "h1:0udJVsspx3VBr5FwtLhQQtuAsVc79tTq0ocGIPAU6qo=",
        version = "v1.0.0",
    )
    go_repository(
        name = "com_github_google_flatbuffers",
        importpath = "github.com/google/flatbuffers",
        sum = "h1:O7CEyB8Cb3/DmtxODGtLHcEvpr81Jm5qLg/hsHnxA2A=",
        version = "v1.11.0",
    )

    go_repository(
        name = "com_github_google_go_cmp",
        importpath = "github.com/google/go-cmp",
        sum = "h1:O2Tfq5qg4qc4AmwVlvv0oLiVAGB7enBSJ2x2DqQFi38=",
        version = "v0.5.9",
    )
    go_repository(
        name = "com_github_google_go_github",
        importpath = "github.com/google/go-github",
        sum = "h1:N0LgJ1j65A7kfXrZnUDaYCs/Sf4rEjNlfyDHW9dolSY=",
        version = "v17.0.0+incompatible",
    )
    go_repository(
        name = "com_github_google_go_querystring",
        importpath = "github.com/google/go-querystring",
        sum = "h1:AnCroh3fv4ZBgVIf1Iwtovgjaw/GiKJo8M8yD/fhyJ8=",
        version = "v1.1.0",
    )

    go_repository(
        name = "com_github_google_gofuzz",
        importpath = "github.com/google/gofuzz",
        sum = "h1:xRy4A+RhZaiKjJ1bPfwQ8sedCA+YS2YcCHW6ec7JMi0=",
        version = "v1.2.0",
    )
    go_repository(
        name = "com_github_google_gopacket",
        importpath = "github.com/google/gopacket",
        sum = "h1:ves8RnFZPGiFnTS0uPQStjwru6uO6h+nlr9j6fL7kF8=",
        version = "v1.1.19",
    )
    go_repository(
        name = "com_github_google_martian",
        importpath = "github.com/google/martian",
        sum = "h1:/CP5g8u/VJHijgedC/Legn3BAbAaWPgecwXBIDzw5no=",
        version = "v2.1.0+incompatible",
    )
    go_repository(
        name = "com_github_google_martian_v3",
        importpath = "github.com/google/martian/v3",
        sum = "h1:wCKgOCHuUEVfsaQLpPSJb7VdYCdTVZQAuOdYm1yc/60=",
        version = "v3.1.0",
    )

    go_repository(
        name = "com_github_google_pprof",
        importpath = "github.com/google/pprof",
        sum = "h1:fR20TYVVwhK4O7r7y+McjRYyaTH6/vjwJOajE+XhlzM=",
        version = "v0.0.0-20221203041831-ce31453925ec",
    )
    go_repository(
        name = "com_github_google_renameio",
        importpath = "github.com/google/renameio",
        sum = "h1:GOZbcHa3HfsPKPlmyPyN2KEohoMXOhdMbHrvbpl2QaA=",
        version = "v0.1.0",
    )
    go_repository(
        name = "com_github_google_subcommands",
        importpath = "github.com/google/subcommands",
        sum = "h1:vWQspBTo2nEqTUFita5/KeEWlUL8kQObDFbub/EN9oE=",
        version = "v1.2.0",
    )

    go_repository(
        name = "com_github_google_uuid",
        importpath = "github.com/google/uuid",
        sum = "h1:t6JiXgmwXMjEs8VusXIJk2BXHsn+wx8BZdTaoZ5fu7I=",
        version = "v1.3.0",
    )
    go_repository(
        name = "com_github_googleapis_gax_go",
        importpath = "github.com/googleapis/gax-go",
        sum = "h1:j0GKcs05QVmm7yesiZq2+9cxHkNK9YM6zKx4D2qucQU=",
        version = "v2.0.0+incompatible",
    )
    go_repository(
        name = "com_github_googleapis_gax_go_v2",
        importpath = "github.com/googleapis/gax-go/v2",
        sum = "h1:sjZBwGj9Jlw33ImPtvFviGYvseOtDM7hkSKB7+Tv3SM=",
        version = "v2.0.5",
    )
    go_repository(
        name = "com_github_googleapis_gnostic",
        importpath = "github.com/googleapis/gnostic",
        sum = "h1:rVsPeBmXbYv4If/cumu1AzZPwV58q433hvONV1UEZoI=",
        version = "v0.1.0",
    )
    go_repository(
        name = "com_github_gophercloud_gophercloud",
        importpath = "github.com/gophercloud/gophercloud",
        sum = "h1:P/nh25+rzXouhytV2pUHBb65fnds26Ghl8/391+sT5o=",
        version = "v0.1.0",
    )
    go_repository(
        name = "com_github_gopherjs_gopherjs",
        importpath = "github.com/gopherjs/gopherjs",
        sum = "h1:fQnZVsXk8uxXIStYb0N4bGk7jeyTalG/wsZjQ25dO0g=",
        version = "v1.17.2",
    )
    go_repository(
        name = "com_github_gordonklaus_ineffassign",
        importpath = "github.com/gordonklaus/ineffassign",
        sum = "h1:vc7Dmrk4JwS0ZPS6WZvWlwDflgDTA26jItmbSj83nug=",
        version = "v0.0.0-20200309095847-7953dde2c7bf",
    )

    go_repository(
        name = "com_github_gorilla_context",
        importpath = "github.com/gorilla/context",
        sum = "h1:AWwleXJkX/nhcU9bZSnZoi3h/qGYqQAGhq6zZe/aQW8=",
        version = "v1.1.1",
    )
    go_repository(
        name = "com_github_gorilla_css",
        importpath = "github.com/gorilla/css",
        sum = "h1:BQqNyPTi50JCFMTw/b67hByjMVXZRwGha6wxVGkeihY=",
        version = "v1.0.0",
    )

    go_repository(
        name = "com_github_gorilla_mux",
        importpath = "github.com/gorilla/mux",
        sum = "h1:i40aqfkR1h2SlN9hojwV5ZA91wcXFOvkdNIeFDP5koI=",
        version = "v1.8.0",
    )
    go_repository(
        name = "com_github_gorilla_securecookie",
        importpath = "github.com/gorilla/securecookie",
        sum = "h1:miw7JPhV+b/lAHSXz4qd/nN9jRiAFV5FwjeKyCS8BvQ=",
        version = "v1.1.1",
    )

    go_repository(
        name = "com_github_gorilla_websocket",
        importpath = "github.com/gorilla/websocket",
        sum = "h1:PPwGk2jz7EePpoHN/+ClbZu8SPxiqlu12wZP/3sWmnc=",
        version = "v1.5.0",
    )
    go_repository(
        name = "com_github_gostaticanalysis_comment",
        importpath = "github.com/gostaticanalysis/comment",
        sum = "h1:hlnx5+S2fY9Zo9ePo4AhgYsYHbM2+eAv8m/s1JiCd6Q=",
        version = "v1.4.2",
    )
    go_repository(
        name = "com_github_gostaticanalysis_testutil",
        importpath = "github.com/gostaticanalysis/testutil",
        sum = "h1:d2/eIbH9XjD1fFwD5SHv8x168fjbQ9PB8hvs8DSEC08=",
        version = "v0.3.1-0.20210208050101-bfb5c8eec0e4",
    )

    go_repository(
        name = "com_github_graph_gophers_graphql_go",
        importpath = "github.com/graph-gophers/graphql-go",
        sum = "h1:Eb9x/q6MFpCLz7jBCiP/WTxjSDrYLR1QY41SORZyNJ0=",
        version = "v1.3.0",
    )
    go_repository(
        name = "com_github_gregjones_httpcache",
        importpath = "github.com/gregjones/httpcache",
        sum = "h1:pdN6V1QBWetyv/0+wjACpqVH+eVULgEjkurDLq3goeM=",
        version = "v0.0.0-20180305231024-9cad4c3443a7",
    )

    go_repository(
        name = "com_github_grpc_ecosystem_go_grpc_middleware",
        importpath = "github.com/grpc-ecosystem/go-grpc-middleware",
        sum = "h1:FlFbCRLd5Jr4iYXZufAvgWN6Ao0JrI5chLINnUXDDr0=",
        version = "v1.2.2",
    )
    go_repository(
        name = "com_github_grpc_ecosystem_go_grpc_prometheus",
        importpath = "github.com/grpc-ecosystem/go-grpc-prometheus",
        sum = "h1:Ovs26xHkKqVztRpIrF/92BcuyuQ/YW4NSIpoGtfXNho=",
        version = "v1.2.0",
    )
    go_repository(
        name = "com_github_grpc_ecosystem_grpc_gateway",
        importpath = "github.com/grpc-ecosystem/grpc-gateway",
        sum = "h1:gmcG1KaJ57LophUzW0Hy8NmPhnMZb4M0+kPpLofRdBo=",
        version = "v1.16.0",
    )

    go_repository(
        name = "com_github_grpc_ecosystem_grpc_gateway_v2",
        importpath = "github.com/grpc-ecosystem/grpc-gateway/v2",
        replace = "github.com/prysmaticlabs/grpc-gateway/v2",
        sum = "h1:4wctORg/1TkgLgXejv9yOSAm3cDBJxoTzl/RNuZmX28=",
        version = "v2.3.1-0.20230315201114-09284ba20446",
    )
    go_repository(
        name = "com_github_hashicorp_consul_api",
        importpath = "github.com/hashicorp/consul/api",
        sum = "h1:HXNYlRkkM/t+Y/Yhxtwcy02dlYwIaoxzvxPnS+cqy78=",
        version = "v1.3.0",
    )
    go_repository(
        name = "com_github_hashicorp_consul_sdk",
        importpath = "github.com/hashicorp/consul/sdk",
        sum = "h1:UOxjlb4xVNF93jak1mzzoBatyFju9nrkxpVwIp/QqxQ=",
        version = "v0.3.0",
    )
    go_repository(
        name = "com_github_hashicorp_errwrap",
        importpath = "github.com/hashicorp/errwrap",
        sum = "h1:hLrqtEDnRye3+sgx6z4qVLNuviH3MR5aQ0ykNJa/UYA=",
        version = "v1.0.0",
    )

    go_repository(
        name = "com_github_hashicorp_go_bexpr",
        importpath = "github.com/hashicorp/go-bexpr",
        sum = "h1:9kuI5PFotCboP3dkDYFr/wi0gg0QVbSNz5oFRpxn4uE=",
        version = "v0.1.10",
    )
    go_repository(
        name = "com_github_hashicorp_go_cleanhttp",
        importpath = "github.com/hashicorp/go-cleanhttp",
        sum = "h1:dH3aiDG9Jvb5r5+bYHsikaOUIpcM0xvgMXVoDkXMzJM=",
        version = "v0.5.1",
    )
    go_repository(
        name = "com_github_hashicorp_go_immutable_radix",
        importpath = "github.com/hashicorp/go-immutable-radix",
        sum = "h1:AKDB1HM5PWEA7i4nhcpwOrO2byshxBjXVn/J/3+z5/0=",
        version = "v1.0.0",
    )
    go_repository(
        name = "com_github_hashicorp_go_msgpack",
        importpath = "github.com/hashicorp/go-msgpack",
        sum = "h1:zKjpN5BK/P5lMYrLmBHdBULWbJ0XpYR+7NGzqkZzoD4=",
        version = "v0.5.3",
    )
    go_repository(
        name = "com_github_hashicorp_go_multierror",
        importpath = "github.com/hashicorp/go-multierror",
        sum = "h1:iVjPR7a6H0tWELX5NxNe7bYopibicUzc7uPribsnS6o=",
        version = "v1.0.0",
    )
    go_repository(
        name = "com_github_hashicorp_go_net",
        importpath = "github.com/hashicorp/go.net",
        sum = "h1:sNCoNyDEvN1xa+X0baata4RdcpKwcMS6DH+xwfqPgjw=",
        version = "v0.0.1",
    )
    go_repository(
        name = "com_github_hashicorp_go_rootcerts",
        importpath = "github.com/hashicorp/go-rootcerts",
        sum = "h1:Rqb66Oo1X/eSV1x66xbDccZjhJigjg0+e82kpwzSwCI=",
        version = "v1.0.0",
    )
    go_repository(
        name = "com_github_hashicorp_go_sockaddr",
        importpath = "github.com/hashicorp/go-sockaddr",
        sum = "h1:GeH6tui99pF4NJgfnhp+L6+FfobzVW3Ah46sLo0ICXs=",
        version = "v1.0.0",
    )
    go_repository(
        name = "com_github_hashicorp_go_syslog",
        importpath = "github.com/hashicorp/go-syslog",
        sum = "h1:KaodqZuhUoZereWVIYmpUgZysurB1kBLX2j0MwMrUAE=",
        version = "v1.0.0",
    )
    go_repository(
        name = "com_github_hashicorp_go_uuid",
        importpath = "github.com/hashicorp/go-uuid",
        sum = "h1:cfejS+Tpcp13yd5nYHWDI6qVCny6wyX2Mt5SGur2IGE=",
        version = "v1.0.2",
    )
    go_repository(
        name = "com_github_hashicorp_go_version",
        importpath = "github.com/hashicorp/go-version",
        sum = "h1:zEfKbn2+PDgroKdiOzqiE8rsmLqU2uwi5PB5pBJ3TkI=",
        version = "v1.2.1",
    )

    go_repository(
        name = "com_github_hashicorp_golang_lru",
        importpath = "github.com/hashicorp/golang-lru",
        sum = "h1:dg1dEPuWpEqDnvIw251EVy4zlP8gWbsGj4BsUKCRpYs=",
        version = "v0.5.5-0.20210104140557-80c98217689d",
    )
    go_repository(
        name = "com_github_hashicorp_golang_lru_v2",
        importpath = "github.com/hashicorp/golang-lru/v2",
        sum = "h1:5pv5N1lT1fjLg2VQ5KWc7kmucp2x/kvFOnxuVTqZ6x4=",
        version = "v2.0.1",
    )
    go_repository(
        name = "com_github_hashicorp_hcl",
        importpath = "github.com/hashicorp/hcl",
        sum = "h1:0Anlzjpi4vEasTeNFn2mLJgTSwt0+6sfsiTG8qcWGx4=",
        version = "v1.0.0",
    )
    go_repository(
        name = "com_github_hashicorp_logutils",
        importpath = "github.com/hashicorp/logutils",
        sum = "h1:dLEQVugN8vlakKOUE3ihGLTZJRB4j+M2cdTm/ORI65Y=",
        version = "v1.0.0",
    )
    go_repository(
        name = "com_github_hashicorp_mdns",
        importpath = "github.com/hashicorp/mdns",
        sum = "h1:WhIgCr5a7AaVH6jPUwjtRuuE7/RDufnUvzIr48smyxs=",
        version = "v1.0.0",
    )
    go_repository(
        name = "com_github_hashicorp_memberlist",
        importpath = "github.com/hashicorp/memberlist",
        sum = "h1:EmmoJme1matNzb+hMpDuR/0sbJSUisxyqBGG676r31M=",
        version = "v0.1.3",
    )
    go_repository(
        name = "com_github_hashicorp_serf",
        importpath = "github.com/hashicorp/serf",
        sum = "h1:YZ7UKsJv+hKjqGVUUbtE3HNj79Eln2oQ75tniF6iPt0=",
        version = "v0.8.2",
    )
    go_repository(
        name = "com_github_hdrhistogram_hdrhistogram_go",
        importpath = "github.com/HdrHistogram/hdrhistogram-go",
        sum = "h1:5IcZpTvzydCQeHzK4Ef/D5rrSqwxob0t8PQPMybUNFM=",
        version = "v1.1.2",
    )

    go_repository(
        name = "com_github_herumi_bls_eth_go_binary",
        importpath = "github.com/herumi/bls-eth-go-binary",
        sum = "h1:fcIZ48y5EE9973k05XjE8+P3YiQgjZz4JI/YabAm8KA=",
        version = "v1.28.1",
    )

    go_repository(
        name = "com_github_holiman_bloomfilter_v2",
        importpath = "github.com/holiman/bloomfilter/v2",
        sum = "h1:73e0e/V0tCydx14a0SCYS/EWCxgwLZ18CZcZKVu0fao=",
        version = "v2.0.3",
    )
    go_repository(
        name = "com_github_holiman_goevmlab",
        importpath = "github.com/holiman/goevmlab",
        sum = "h1:WZmIv3jvH/3MJDtOaHyE3SCzYHchDXVP6Hlcyh/+dQw=",
        version = "v0.0.0-20221207202144-89074274e1b7",
    )

    go_repository(
        name = "com_github_holiman_uint256",
        importpath = "github.com/holiman/uint256",
        sum = "h1:XRtyuda/zw2l+Bq/38n5XUoEF72aSOu/77Thd9pPp2o=",
        version = "v1.2.1",
    )
    go_repository(
        name = "com_github_hpcloud_tail",
        importpath = "github.com/hpcloud/tail",
        sum = "h1:nfCOvKYfkgYP8hkirhJocXT2+zOD8yUNjXaWfTlyFKI=",
        version = "v1.0.0",
    )
    go_repository(
        name = "com_github_hudl_fargo",
        importpath = "github.com/hudl/fargo",
        sum = "h1:0U6+BtN6LhaYuTnIJq4Wyq5cpn6O2kWrxAtcqBmYY6w=",
        version = "v1.3.0",
    )

    go_repository(
        name = "com_github_huin_goupnp",
        importpath = "github.com/huin/goupnp",
        sum = "h1:N8No57ls+MnjlB+JPiCVSOyy/ot7MJTqlo7rn+NYSqQ=",
        version = "v1.0.3",
    )
    go_repository(
        name = "com_github_huin_goutil",
        importpath = "github.com/huin/goutil",
        sum = "h1:vlNjIqmUZ9CMAWsbURYl3a6wZbw7q5RHVvlXTNS/Bs8=",
        version = "v0.0.0-20170803182201-1ca381bf3150",
    )
    go_repository(
        name = "com_github_hydrogen18_memlistener",
        importpath = "github.com/hydrogen18/memlistener",
        sum = "h1:KyZDvZ/GGn+r+Y3DKZ7UOQ/TP4xV6HNkrwiVMB1GnNY=",
        version = "v0.0.0-20200120041712-dcc25e7acd91",
    )

    go_repository(
        name = "com_github_ianlancetaylor_cgosymbolizer",
        importpath = "github.com/ianlancetaylor/cgosymbolizer",
        sum = "h1:IpTHAzWv1pKDDWeJDY5VOHvqc2T9d3C8cPKEf2VPqHE=",
        version = "v0.0.0-20200424224625-be1b05b0b279",
    )
    go_repository(
        name = "com_github_ianlancetaylor_demangle",
        importpath = "github.com/ianlancetaylor/demangle",
        sum = "h1:rcanfLhLDA8nozr/K289V1zcntHr3V+SHlXwzz1ZI2g=",
        version = "v0.0.0-20220319035150-800ac71e25c2",
    )
    go_repository(
        name = "com_github_imdario_mergo",
        importpath = "github.com/imdario/mergo",
        sum = "h1:JboBksRwiiAJWvIYJVo46AfV+IAIKZpfrSzVKj42R4Q=",
        version = "v0.3.5",
    )
    go_repository(
        name = "com_github_imkira_go_interpol",
        importpath = "github.com/imkira/go-interpol",
        sum = "h1:KIiKr0VSG2CUW1hl1jpiyuzuJeKUUpC8iM1AIE7N1Vk=",
        version = "v1.1.0",
    )
    go_repository(
        name = "com_github_inconshreveable_log15",
        importpath = "github.com/inconshreveable/log15",
        sum = "h1:g/SJtZVYc1cxSB8lgrgqeOlIdi4MhqNNHYRAC8y+g4c=",
        version = "v0.0.0-20170622235902-74a0988b5f80",
    )
    go_repository(
        name = "com_github_inconshreveable_mousetrap",
        importpath = "github.com/inconshreveable/mousetrap",
        sum = "h1:Z8tu5sraLXCXIcARxBp/8cbvlwVa7Z1NHg9XEKhtSvM=",
        version = "v1.0.0",
    )
    go_repository(
        name = "com_github_influxdata_flux",
        importpath = "github.com/influxdata/flux",
        sum = "h1:77BcVUCzvN5HMm8+j9PRBQ4iZcu98Dl4Y9rf+J5vhnc=",
        version = "v0.65.1",
    )

    go_repository(
        name = "com_github_influxdata_influxdb",
        importpath = "github.com/influxdata/influxdb",
        sum = "h1:WEypI1BQFTT4teLM+1qkEcvUi0dAvopAI/ir0vAiBg8=",
        version = "v1.8.3",
    )
    go_repository(
        name = "com_github_influxdata_influxdb1_client",
        importpath = "github.com/influxdata/influxdb1-client",
        sum = "h1:/WZQPMZNsjZ7IlCpsLGdQBINg5bxKQ1K1sh6awxLtkA=",
        version = "v0.0.0-20191209144304-8bf82d3c094d",
    )

    go_repository(
        name = "com_github_influxdata_influxdb_client_go_v2",
        importpath = "github.com/influxdata/influxdb-client-go/v2",
        sum = "h1:HGBfZYStlx3Kqvsv1h2pJixbCl/jhnFtxpKFAv9Tu5k=",
        version = "v2.4.0",
    )
    go_repository(
        name = "com_github_influxdata_influxql",
        importpath = "github.com/influxdata/influxql",
        sum = "h1:ED4e5Cc3z5vSN2Tz2GkOHN7vs4Sxe2yds6CXvDnvZFE=",
        version = "v1.1.1-0.20200828144457-65d3ef77d385",
    )

    go_repository(
        name = "com_github_influxdata_line_protocol",
        importpath = "github.com/influxdata/line-protocol",
        sum = "h1:vilfsDSy7TDxedi9gyBkMvAirat/oRcL0lFdJBf6tdM=",
        version = "v0.0.0-20210311194329-9aa0e372d097",
    )
    go_repository(
        name = "com_github_influxdata_promql_v2",
        importpath = "github.com/influxdata/promql/v2",
        sum = "h1:kXn3p0D7zPw16rOtfDR+wo6aaiH8tSMfhPwONTxrlEc=",
        version = "v2.12.0",
    )
    go_repository(
        name = "com_github_influxdata_roaring",
        importpath = "github.com/influxdata/roaring",
        sum = "h1:UzJnB7VRL4PSkUJHwsyzseGOmrO/r4yA+AuxGJxiZmA=",
        version = "v0.4.13-0.20180809181101-fc520f41fab6",
    )
    go_repository(
        name = "com_github_influxdata_tdigest",
        importpath = "github.com/influxdata/tdigest",
        sum = "h1:MHTrDWmQpHq/hkq+7cw9oYAt2PqUw52TZazRA0N7PGE=",
        version = "v0.0.0-20181121200506-bf2b5ad3c0a9",
    )
    go_repository(
        name = "com_github_influxdata_usage_client",
        importpath = "github.com/influxdata/usage-client",
        sum = "h1:+TUUmaFa4YD1Q+7bH9o5NCHQGPMqZCYJiNW6lIIS9z4=",
        version = "v0.0.0-20160829180054-6d3895376368",
    )

    go_repository(
        name = "com_github_ipfs_go_cid",
        importpath = "github.com/ipfs/go-cid",
        sum = "h1:OGgOd+JCFM+y1DjWPmVH+2/4POtpDzwcr7VgnB7mZXc=",
        version = "v0.3.2",
    )
    go_repository(
        name = "com_github_ipfs_go_datastore",
        importpath = "github.com/ipfs/go-datastore",
        sum = "h1:JKyz+Gvz1QEZw0LsX1IBn+JFCJQH4SJVFtM4uWU0Myk=",
        version = "v0.6.0",
    )
    go_repository(
        name = "com_github_ipfs_go_detect_race",
        importpath = "github.com/ipfs/go-detect-race",
        sum = "h1:qX/xay2W3E4Q1U7d9lNs1sU9nvguX0a7319XbyQ6cOk=",
        version = "v0.0.1",
    )
    go_repository(
        name = "com_github_ipfs_go_ds_badger",
        importpath = "github.com/ipfs/go-ds-badger",
        sum = "h1:xREL3V0EH9S219kFFueOYJJTcjgNSZ2HY1iSvN7U1Ro=",
        version = "v0.3.0",
    )
    go_repository(
        name = "com_github_ipfs_go_ds_leveldb",
        importpath = "github.com/ipfs/go-ds-leveldb",
        sum = "h1:s++MEBbD3ZKc9/8/njrn4flZLnCuY9I79v94gBUNumo=",
        version = "v0.5.0",
    )
    go_repository(
        name = "com_github_ipfs_go_ipfs_util",
        importpath = "github.com/ipfs/go-ipfs-util",
        sum = "h1:59Sswnk1MFaiq+VcaknX7aYEyGyGDAA73ilhEK2POp8=",
        version = "v0.0.2",
    )

    go_repository(
        name = "com_github_ipfs_go_log_v2",
        build_file_proto_mode = "disable_global",
        importpath = "github.com/ipfs/go-log/v2",
        sum = "h1:1XdUzF7048prq4aBjDQQ4SL5RxftpRGdXhNRwKSAlcY=",
        version = "v2.5.1",
    )
    go_repository(
        name = "com_github_iris_contrib_blackfriday",
        importpath = "github.com/iris-contrib/blackfriday",
        sum = "h1:o5sHQHHm0ToHUlAJSTjW9UWicjJSDDauOOQ2AHuIVp4=",
        version = "v2.0.0+incompatible",
    )
    go_repository(
        name = "com_github_iris_contrib_go_uuid",
        importpath = "github.com/iris-contrib/go.uuid",
        sum = "h1:XZubAYg61/JwnJNbZilGjf3b3pB80+OQg2qf6c8BfWE=",
        version = "v2.0.0+incompatible",
    )
    go_repository(
        name = "com_github_iris_contrib_httpexpect_v2",
        importpath = "github.com/iris-contrib/httpexpect/v2",
        sum = "h1:A69ilxKGW1jDRKK5UAhjTL4uJYh3RjD4qzt9vNZ7fpY=",
        version = "v2.3.1",
    )
    go_repository(
        name = "com_github_iris_contrib_i18n",
        importpath = "github.com/iris-contrib/i18n",
        sum = "h1:Kyp9KiXwsyZRTeoNjgVCrWks7D8ht9+kg6yCjh8K97o=",
        version = "v0.0.0-20171121225848-987a633949d0",
    )

    go_repository(
        name = "com_github_iris_contrib_jade",
        importpath = "github.com/iris-contrib/jade",
        sum = "h1:WoYdfyJFfZIUgqNAeOyRfTNQZOksSlZ6+FnXR3AEpX0=",
        version = "v1.1.4",
    )
    go_repository(
        name = "com_github_iris_contrib_pongo2",
        importpath = "github.com/iris-contrib/pongo2",
        sum = "h1:zGP7pW51oi5eQZMIlGA3I+FHY9/HOQWDB+572yin0to=",
        version = "v0.0.1",
    )
    go_repository(
        name = "com_github_iris_contrib_schema",
        importpath = "github.com/iris-contrib/schema",
        sum = "h1:CPSBLyx2e91H2yJzPuhGuifVRnZBBJ3pCOMbOvPZaTw=",
        version = "v0.0.6",
    )

    go_repository(
        name = "com_github_jackpal_go_nat_pmp",
        importpath = "github.com/jackpal/go-nat-pmp",
        sum = "h1:KzKSgb7qkJvOUTqYl9/Hg/me3pWgBmERKrTGD7BdWus=",
        version = "v1.0.2",
    )

    go_repository(
        name = "com_github_jbenet_go_temp_err_catcher",
        importpath = "github.com/jbenet/go-temp-err-catcher",
        sum = "h1:zpb3ZH6wIE8Shj2sKS+khgRvf7T7RABoLk/+KKHggpk=",
        version = "v0.1.0",
    )
    go_repository(
        name = "com_github_jbenet_goprocess",
        importpath = "github.com/jbenet/goprocess",
        sum = "h1:DRGOFReOMqqDNXwW70QkacFW0YN9QnwLV0Vqk+3oU0o=",
        version = "v0.1.4",
    )
    go_repository(
        name = "com_github_jcmturner_gofork",
        importpath = "github.com/jcmturner/gofork",
        sum = "h1:J7uCkflzTEhUZ64xqKnkDxq3kzc96ajM1Gli5ktUem8=",
        version = "v1.0.0",
    )
    go_repository(
        name = "com_github_jedisct1_go_minisign",
        importpath = "github.com/jedisct1/go-minisign",
        sum = "h1:UvSe12bq+Uj2hWd8aOlwPmoZ+CITRFrdit+sDGfAg8U=",
        version = "v0.0.0-20190909160543-45766022959e",
    )

    go_repository(
        name = "com_github_jellevandenhooff_dkim",
        importpath = "github.com/jellevandenhooff/dkim",
        sum = "h1:ujPKutqRlJtcfWk6toYVYagwra7HQHbXOaS171b4Tg8=",
        version = "v0.0.0-20150330215556-f50fe3d243e1",
    )
    go_repository(
        name = "com_github_jhump_protoreflect",
        importpath = "github.com/jhump/protoreflect",
        sum = "h1:z7Ciiz3Bz37zSd485fbiTW8ABafIasyOWZI0N9EUUdo=",
        version = "v1.8.1",
    )

    go_repository(
        name = "com_github_jmespath_go_jmespath",
        importpath = "github.com/jmespath/go-jmespath",
        sum = "h1:BEgLn5cpjn8UN1mAw4NjwDrS35OdebyEtFe+9YPoQUg=",
        version = "v0.4.0",
    )
    go_repository(
        name = "com_github_jmespath_go_jmespath_internal_testify",
        importpath = "github.com/jmespath/go-jmespath/internal/testify",
        sum = "h1:shLQSRRSCCPj3f2gpwzGwWFoC7ycTf1rcQZHOlsJ6N8=",
        version = "v1.5.1",
    )

    go_repository(
        name = "com_github_joker_hpp",
        importpath = "github.com/Joker/hpp",
        sum = "h1:65+iuJYdRXv/XyN62C1uEmmOx3432rNG/rKlX6V7Kkc=",
        version = "v1.0.0",
    )
    go_repository(
        name = "com_github_joker_jade",
        importpath = "github.com/Joker/jade",
        sum = "h1:mreN1m/5VJ/Zc3b4pzj9qU6D9SRQ6Vm+3KfI328t3S8=",
        version = "v1.0.1-0.20190614124447-d475f43051e7",
    )

    go_repository(
        name = "com_github_jonboulle_clockwork",
        importpath = "github.com/jonboulle/clockwork",
        sum = "h1:VKV+ZcuP6l3yW9doeqz6ziZGgcynBVQO+obU0+0hcPo=",
        version = "v0.1.0",
    )

    go_repository(
        name = "com_github_joonix_log",
        importpath = "github.com/joonix/log",
        sum = "h1:k+SfYbN66Ev/GDVq39wYOXVW5RNd5kzzairbCe9dK5Q=",
        version = "v0.0.0-20200409080653-9c1d2ceb5f1d",
    )
    go_repository(
        name = "com_github_josharian_intern",
        importpath = "github.com/josharian/intern",
        sum = "h1:vlS4z54oSdjm0bgjRigI+G1HpF+tI+9rE5LLzOg8HmY=",
        version = "v1.0.0",
    )
    go_repository(
        name = "com_github_jpillora_backoff",
        importpath = "github.com/jpillora/backoff",
        sum = "h1:uvFg412JmmHBHw7iwprIxkPMI+sGQ4kzOWsMeHnm2EA=",
        version = "v1.0.0",
    )

    go_repository(
        name = "com_github_json_iterator_go",
        importpath = "github.com/json-iterator/go",
        replace = "github.com/prestonvanloon/go",
        sum = "h1:Bt5PzQCqfP4xiLXDSrMoqAfj6CBr3N9DAyyq8OiIWsc=",
        version = "v1.1.7-0.20190722034630-4f2e55fcf87b",
    )
    go_repository(
        name = "com_github_jstemmer_go_junit_report",
        importpath = "github.com/jstemmer/go-junit-report",
        sum = "h1:6QPYqodiu3GuPL+7mfx+NwDdp2eTkp9IfEUpgAwUN0o=",
        version = "v0.9.1",
    )
    go_repository(
        name = "com_github_jsternberg_zap_logfmt",
        importpath = "github.com/jsternberg/zap-logfmt",
        sum = "h1:0Dz2s/eturmdUS34GM82JwNEdQ9hPoJgqptcEKcbpzY=",
        version = "v1.0.0",
    )
    go_repository(
        name = "com_github_jtolds_gls",
        importpath = "github.com/jtolds/gls",
        sum = "h1:xdiiI2gbIgH/gLH7ADydsJ1uDOEzR8yvV7C0MuV77Wo=",
        version = "v4.20.0+incompatible",
    )

    go_repository(
        name = "com_github_juju_ansiterm",
        importpath = "github.com/juju/ansiterm",
        sum = "h1:FaWFmfWdAUKbSCtOU2QjDaorUexogfaMgbipgYATUMU=",
        version = "v0.0.0-20180109212912-720a0952cc2a",
    )
    go_repository(
        name = "com_github_juju_errors",
        importpath = "github.com/juju/errors",
        sum = "h1:rhqTjzJlm7EbkELJDKMTU7udov+Se0xZkWmugr6zGok=",
        version = "v0.0.0-20181118221551-089d3ea4e4d5",
    )
    go_repository(
        name = "com_github_juju_loggo",
        importpath = "github.com/juju/loggo",
        sum = "h1:MK144iBQF9hTSwBW/9eJm034bVoG30IshVm688T2hi8=",
        version = "v0.0.0-20180524022052-584905176618",
    )
    go_repository(
        name = "com_github_juju_testing",
        importpath = "github.com/juju/testing",
        sum = "h1:WQM1NildKThwdP7qWrNAFGzp4ijNLw8RlgENkaI4MJs=",
        version = "v0.0.0-20180920084828-472a3e8b2073",
    )

    go_repository(
        name = "com_github_julienschmidt_httprouter",
        importpath = "github.com/julienschmidt/httprouter",
        sum = "h1:U0609e9tgbseu3rBINet9P48AI/D3oJs4dN7jwJOQ1U=",
        version = "v1.3.0",
    )
    go_repository(
        name = "com_github_jung_kurt_gofpdf",
        importpath = "github.com/jung-kurt/gofpdf",
        sum = "h1:PJr+ZMXIecYc1Ey2zucXdR73SMBtgjPgwa31099IMv0=",
        version = "v1.0.3-0.20190309125859-24315acbbda5",
    )
    go_repository(
        name = "com_github_jwilder_encoding",
        importpath = "github.com/jwilder/encoding",
        sum = "h1:2jNeR4YUziVtswNP9sEFAI913cVrzH85T+8Q6LpYbT0=",
        version = "v0.0.0-20170811194829-b4e1701a28ef",
    )
    go_repository(
        name = "com_github_k0kubun_colorstring",
        importpath = "github.com/k0kubun/colorstring",
        sum = "h1:uC1QfSlInpQF+M0ao65imhwqKnz3Q2z/d8PWZRMQvDM=",
        version = "v0.0.0-20150214042306-9440f1994b88",
    )

    go_repository(
        name = "com_github_k0kubun_go_ansi",
        importpath = "github.com/k0kubun/go-ansi",
        sum = "h1:qGQQKEcAR99REcMpsXCp3lJ03zYT1PkRd3kQGPn9GVg=",
        version = "v0.0.0-20180517002512-3bf9e2903213",
    )

    go_repository(
        name = "com_github_karalabe_usb",
        importpath = "github.com/karalabe/usb",
        sum = "h1:M6QQBNxF+CQ8OFvxrT90BA0qBOXymndZnk5q235mFc4=",
        version = "v0.0.2",
    )
    go_repository(
        name = "com_github_kataras_blocks",
        importpath = "github.com/kataras/blocks",
        sum = "h1:cF3RDY/vxnSRezc7vLFlQFTYXG/yAr1o7WImJuZbzC4=",
        version = "v0.0.7",
    )
    go_repository(
        name = "com_github_kataras_golog",
        importpath = "github.com/kataras/golog",
        sum = "h1:0TY5tHn5L5DlRIikepcaRR/6oInIr9AiWsxzt0vvlBE=",
        version = "v0.1.7",
    )
    go_repository(
        name = "com_github_kataras_iris_v12",
        importpath = "github.com/kataras/iris/v12",
        sum = "h1:grB/oCf5baZhmYIeDMfgN3LYrtEcmK8pbxlRvEZ2pgw=",
        version = "v12.2.0-beta5",
    )
    go_repository(
        name = "com_github_kataras_jwt",
        importpath = "github.com/kataras/jwt",
        sum = "h1:u71baOsYD22HWeSOg32tCHbczPjdCk7V4MMeJqTtmGk=",
        version = "v0.1.8",
    )

    go_repository(
        name = "com_github_kataras_neffos",
        importpath = "github.com/kataras/neffos",
        sum = "h1:swTzKZ3Mo2sIQ8ATKSKf0xDG1tuhr6w4tZmmRsvCYlg=",
        version = "v0.0.20",
    )
    go_repository(
        name = "com_github_kataras_pio",
        importpath = "github.com/kataras/pio",
        sum = "h1:kqreJ5KOEXGMwHAWHDwIl+mjfNCPhAwZPa8gK7MKlyw=",
        version = "v0.0.11",
    )
    go_repository(
        name = "com_github_kataras_sitemap",
        importpath = "github.com/kataras/sitemap",
        sum = "h1:w71CRMMKYMJh6LR2wTgnk5hSgjVNB9KL60n5e2KHvLY=",
        version = "v0.0.6",
    )
    go_repository(
        name = "com_github_kataras_tunnel",
        importpath = "github.com/kataras/tunnel",
        sum = "h1:sCAqWuJV7nPzGrlb0os3j49lk2JhILT0rID38NHNLpA=",
        version = "v0.0.4",
    )

    go_repository(
        name = "com_github_kilic_bls12_381",
        importpath = "github.com/kilic/bls12-381",
        sum = "h1:xWK4TZ4bRL05WQUU/3x6TG1l+IYAqdXpAeSLt/zZJc4=",
        version = "v0.1.1-0.20220929213557-ca162e8a70f4",
    )
    go_repository(
        name = "com_github_kisielk_errcheck",
        importpath = "github.com/kisielk/errcheck",
        sum = "h1:e8esj/e4R+SAOwFwN+n3zr0nYeCyeweozKfO23MvHzY=",
        version = "v1.5.0",
    )
    go_repository(
        name = "com_github_kisielk_gotool",
        importpath = "github.com/kisielk/gotool",
        sum = "h1:AV2c/EiW3KqPNT9ZKl07ehoAGi4C5/01Cfbblndcapg=",
        version = "v1.0.0",
    )

    go_repository(
        name = "com_github_klauspost_compress",
        importpath = "github.com/klauspost/compress",
        sum = "h1:EF27CXIuDsYJ6mmvtBRlEuB2UVOqHG1tAXgZ7yIO+lw=",
        version = "v1.15.15",
    )
    go_repository(
        name = "com_github_klauspost_cpuid",
        importpath = "github.com/klauspost/cpuid",
        sum = "h1:CCtW0xUnWGVINKvE/WWOYKdsPV6mawAtvQuSl8guwQs=",
        version = "v1.2.3",
    )

    go_repository(
        name = "com_github_klauspost_cpuid_v2",
        importpath = "github.com/klauspost/cpuid/v2",
        sum = "h1:U33DW0aiEj633gHYw3LoDNfkDiYnE5Q8M/TKJn2f2jI=",
        version = "v2.2.1",
    )
    go_repository(
        name = "com_github_klauspost_crc32",
        importpath = "github.com/klauspost/crc32",
        sum = "h1:KAZ1BW2TCmT6PRihDPpocIy1QTtsAsrx6TneU/4+CMg=",
        version = "v0.0.0-20161016154125-cb6bfca970f6",
    )
    go_repository(
        name = "com_github_klauspost_pgzip",
        importpath = "github.com/klauspost/pgzip",
        sum = "h1:qnWYvvKqedOF2ulHpMG72XQol4ILEJ8k2wwRl/Km8oE=",
        version = "v1.2.5",
    )
    go_repository(
        name = "com_github_klauspost_reedsolomon",
        importpath = "github.com/klauspost/reedsolomon",
        sum = "h1:N/VzgeMfHmLc+KHMD1UL/tNkfXAt8FnUqlgXGIduwAY=",
        version = "v1.9.3",
    )
    go_repository(
        name = "com_github_knetic_govaluate",
        importpath = "github.com/Knetic/govaluate",
        sum = "h1:1G1pk05UrOh0NlF1oeaaix1x8XzrfjIDK47TY0Zehcw=",
        version = "v3.0.1-0.20171022003610-9aa49832a739+incompatible",
    )
    go_repository(
        name = "com_github_konsorten_go_windows_terminal_sequences",
        importpath = "github.com/konsorten/go-windows-terminal-sequences",
        sum = "h1:CE8S1cTafDpPvMhIxNJKvHsGVBgn1xWYf1NbHQhywc8=",
        version = "v1.0.3",
    )

    go_repository(
        name = "com_github_koron_go_ssdp",
        importpath = "github.com/koron/go-ssdp",
        sum = "h1:JivLMY45N76b4p/vsWGOKewBQu6uf39y8l+AQ7sDKx8=",
        version = "v0.0.3",
    )
    go_repository(
        name = "com_github_korovkin_limiter",
        importpath = "github.com/korovkin/limiter",
        sum = "h1:30n5Eq2aBsT+cmDxl8F4PcfptcBxW5J22lbVErc/X9c=",
        version = "v0.0.0-20221015170604-22eb1ceceddc",
    )
    go_repository(
        name = "com_github_kr_fs",
        importpath = "github.com/kr/fs",
        sum = "h1:Jskdu9ieNAYnjxsi0LbQp1ulIKZV1LAFgK1tWhpZgl8=",
        version = "v0.1.0",
    )

    go_repository(
        name = "com_github_kr_logfmt",
        importpath = "github.com/kr/logfmt",
        sum = "h1:T+h1c/A9Gawja4Y9mFVWj2vyii2bbUNDw3kt9VxK2EY=",
        version = "v0.0.0-20140226030751-b84e30acd515",
    )

    go_repository(
        name = "com_github_kr_pretty",
        importpath = "github.com/kr/pretty",
        sum = "h1:flRD4NNwYAUpkphVc1HcthR4KEIFJ65n8Mw5qdRn3LE=",
        version = "v0.3.1",
    )
    go_repository(
        name = "com_github_kr_pty",
        importpath = "github.com/kr/pty",
        sum = "h1:/Um6a/ZmD5tF7peoOJ5oN5KMQ0DrGVQSXLNwyckutPk=",
        version = "v1.1.3",
    )

    go_repository(
        name = "com_github_kr_text",
        importpath = "github.com/kr/text",
        sum = "h1:5Nx0Ya0ZqY2ygV366QzturHI13Jq95ApcVaJBhpS+AY=",
        version = "v0.2.0",
    )
    go_repository(
        name = "com_github_kylelemons_godebug",
        importpath = "github.com/kylelemons/godebug",
        sum = "h1:RPNrshWIDI6G2gRW9EHilWtl7Z6Sb1BR0xunSBf0SNc=",
        version = "v1.1.0",
    )
    go_repository(
        name = "com_github_labstack_echo_v4",
        importpath = "github.com/labstack/echo/v4",
        sum = "h1:wPOF1CE6gvt/kmbMR4dGzWvHMPT+sAEUJOwOTtvITVY=",
        version = "v4.9.0",
    )
    go_repository(
        name = "com_github_labstack_gommon",
        importpath = "github.com/labstack/gommon",
        sum = "h1:OomWaJXm7xR6L1HmEtGyQf26TEn7V6X88mktX9kee9o=",
        version = "v0.3.1",
    )
    go_repository(
        name = "com_github_leanovate_gopter",
        importpath = "github.com/leanovate/gopter",
        sum = "h1:fQjYxZaynp97ozCzfOyOuAGOU4aU/z37zf/tOujFk7c=",
        version = "v0.2.9",
    )

    go_repository(
        name = "com_github_leodido_go_urn",
        importpath = "github.com/leodido/go-urn",
        sum = "h1:BqpAaACuzVSgi/VLzGZIobT2z4v53pjosyNd9Yv6n/w=",
        version = "v1.2.1",
    )
    go_repository(
        name = "com_github_lib_pq",
        importpath = "github.com/lib/pq",
        sum = "h1:X5PMW56eZitiTeO7tKzZxFCSpbFZJtkMMooicw2us9A=",
        version = "v1.0.0",
    )

    go_repository(
        name = "com_github_libp2p_go_buffer_pool",
        importpath = "github.com/libp2p/go-buffer-pool",
        sum = "h1:oK4mSFcQz7cTQIfqbe4MIj9gLW+mnanjyFtc6cdF0Y8=",
        version = "v0.1.0",
    )
    go_repository(
        name = "com_github_libp2p_go_cidranger",
        importpath = "github.com/libp2p/go-cidranger",
        sum = "h1:ewPN8EZ0dd1LSnrtuwd4709PXVcITVeuwbag38yPW7c=",
        version = "v1.1.0",
    )

    go_repository(
        name = "com_github_libp2p_go_flow_metrics",
        importpath = "github.com/libp2p/go-flow-metrics",
        sum = "h1:0iPhMI8PskQwzh57jB9WxIuIOQ0r+15PChFGkx3Q3WM=",
        version = "v0.1.0",
    )
    go_repository(
        name = "com_github_libp2p_go_libp2p",
        build_directives = [
            "gazelle:exclude tools.go",
        ],
        build_file_proto_mode = "disable_global",
        importpath = "github.com/libp2p/go-libp2p",
        sum = "h1:eHEoW/696FP7/6DxOvcrKfTD6Bi0DExxiMSZUJxswA0=",
        version = "v0.26.2",
    )
    go_repository(
        name = "com_github_libp2p_go_libp2p_asn_util",
        importpath = "github.com/libp2p/go-libp2p-asn-util",
        sum = "h1:rg3+Os8jbnO5DxkC7K/Utdi+DkY3q/d1/1q+8WeNAsw=",
        version = "v0.2.0",
    )

    go_repository(
        name = "com_github_libp2p_go_libp2p_pubsub",
        build_file_proto_mode = "disable_global",
        importpath = "github.com/libp2p/go-libp2p-pubsub",
        sum = "h1:ihcz9oIBMaCK9kcx+yHWm3mLAFBMAUsM4ux42aikDxo=",
        version = "v0.9.3",
    )
    go_repository(
        name = "com_github_libp2p_go_libp2p_testing",
        importpath = "github.com/libp2p/go-libp2p-testing",
        sum = "h1:EPvBb4kKMWO29qP4mZGyhVzUyR25dvfUIK5WDu6iPUA=",
        version = "v0.12.0",
    )

    go_repository(
        name = "com_github_libp2p_go_mplex",
        importpath = "github.com/libp2p/go-mplex",
        sum = "h1:BDhFZdlk5tbr0oyFq/xv/NPGfjbnrsDam1EvutpBDbY=",
        version = "v0.7.0",
    )
    go_repository(
        name = "com_github_libp2p_go_msgio",
        importpath = "github.com/libp2p/go-msgio",
        sum = "h1:mf3Z8B1xcFN314sWX+2vOTShIE0Mmn2TXn3YCUQGNj0=",
        version = "v0.3.0",
    )
    go_repository(
        name = "com_github_libp2p_go_nat",
        importpath = "github.com/libp2p/go-nat",
        sum = "h1:MfVsH6DLcpa04Xr+p8hmVRG4juse0s3J8HyNWYHffXg=",
        version = "v0.1.0",
    )
    go_repository(
        name = "com_github_libp2p_go_netroute",
        importpath = "github.com/libp2p/go-netroute",
        sum = "h1:V8kVrpD8GK0Riv15/7VN6RbUQ3URNZVosw7H2v9tksU=",
        version = "v0.2.1",
    )

    go_repository(
        name = "com_github_libp2p_go_reuseport",
        importpath = "github.com/libp2p/go-reuseport",
        sum = "h1:18PRvIMlpY6ZK85nIAicSBuXXvrYoSw3dsBAR7zc560=",
        version = "v0.2.0",
    )
    go_repository(
        name = "com_github_libp2p_go_sockaddr",
        importpath = "github.com/libp2p/go-sockaddr",
        sum = "h1:tCuXfpA9rq7llM/v834RKc/Xvovy/AqM9kHvTV/jY/Q=",
        version = "v0.0.2",
    )

    go_repository(
        name = "com_github_libp2p_go_yamux_v4",
        importpath = "github.com/libp2p/go-yamux/v4",
        sum = "h1:+Y80dV2Yx/kv7Y7JKu0LECyVdMXm1VUoko+VQ9rBfZQ=",
        version = "v4.0.0",
    )
    go_repository(
        name = "com_github_libp2p_zeroconf_v2",
        importpath = "github.com/libp2p/zeroconf/v2",
        sum = "h1:Cup06Jv6u81HLhIj1KasuNM/RHHrJ8T7wOTS4+Tv53Q=",
        version = "v2.2.0",
    )
    go_repository(
        name = "com_github_lightstep_lightstep_tracer_common_golang_gogo",
        importpath = "github.com/lightstep/lightstep-tracer-common/golang/gogo",
        sum = "h1:143Bb8f8DuGWck/xpNUOckBVYfFbBTnLevfRZ1aVVqo=",
        version = "v0.0.0-20190605223551-bc2310a04743",
    )
    go_repository(
        name = "com_github_lightstep_lightstep_tracer_go",
        importpath = "github.com/lightstep/lightstep-tracer-go",
        sum = "h1:vi1F1IQ8N7hNWytK9DpJsUfQhGuNSc19z330K6vl4zk=",
        version = "v0.18.1",
    )

    go_repository(
        name = "com_github_logrusorgru_aurora",
        importpath = "github.com/logrusorgru/aurora",
        sum = "h1:tOpm7WcpBTn4fjmVfgpQq0EfczGlG91VSDkswnjF5A8=",
        version = "v2.0.3+incompatible",
    )
    go_repository(
        name = "com_github_lucasb_eyer_go_colorful",
        importpath = "github.com/lucasb-eyer/go-colorful",
        sum = "h1:1nnpGOrhyZZuNyfu1QjKiUICQ74+3FNCN69Aj6K7nkY=",
        version = "v1.2.0",
    )
    go_repository(
        name = "com_github_lufia_plan9stats",
        importpath = "github.com/lufia/plan9stats",
        sum = "h1:6E+4a0GO5zZEnZ81pIr0yLvtUWk2if982qA3F3QD6H4=",
        version = "v0.0.0-20211012122336-39d0f177ccd0",
    )

    go_repository(
        name = "com_github_lunixbochs_vtclean",
        importpath = "github.com/lunixbochs/vtclean",
        sum = "h1:xu2sLAri4lGiovBDQKxl5mrXyESr3gUr5m5SM5+LVb8=",
        version = "v1.0.0",
    )
    go_repository(
        name = "com_github_lyft_protoc_gen_validate",
        importpath = "github.com/lyft/protoc-gen-validate",
        sum = "h1:KNt/RhmQTOLr7Aj8PsJ7mTronaFyx80mRTT9qF261dA=",
        version = "v0.0.13",
    )
    go_repository(
        name = "com_github_magiconair_properties",
        importpath = "github.com/magiconair/properties",
        sum = "h1:b6kJs+EmPFMYGkow9GiUyCyOvIwYetYJ3fSaWak/Gls=",
        version = "v1.8.5",
    )
    go_repository(
        name = "com_github_mailgun_raymond_v2",
        importpath = "github.com/mailgun/raymond/v2",
        sum = "h1:aOYHhvTpF5USySJ0o7cpPno/Uh2I5qg2115K25A+Ft4=",
        version = "v2.0.46",
    )
    go_repository(
        name = "com_github_mailru_easyjson",
        importpath = "github.com/mailru/easyjson",
        sum = "h1:UGYAvKxe3sBsEDzO8ZeWOSlIQfWFlxbzLZe7hwFURr0=",
        version = "v0.7.7",
    )

    go_repository(
        name = "com_github_manifoldco_promptui",
        importpath = "github.com/manifoldco/promptui",
        sum = "h1:3l11YT8tm9MnwGFQ4kETwkzpAwY2Jt9lCrumCUW4+z4=",
        version = "v0.7.0",
    )
    go_repository(
        name = "com_github_mariusvanderwijden_fuzzyvm",
        importpath = "github.com/MariusVanDerWijden/FuzzyVM",
        sum = "h1:DyFNUJjW7jX3w+QPsDw4cdwZ2j6BapkuQpiUg5IefzE=",
        version = "v0.0.0-20221202121132-bd37e8fb1d0d",
    )
    go_repository(
        name = "com_github_mariusvanderwijden_tx_fuzz",
        importpath = "github.com/MariusVanDerWijden/tx-fuzz",
        sum = "h1:H/C75+C305sWTF2ZoC4wZlJrMOpQ1YIdUBPL48ILIWI=",
        version = "v1.0.2",
    )

    go_repository(
        name = "com_github_marten_seemann_tcp",
        importpath = "github.com/marten-seemann/tcp",
        sum = "h1:br0buuQ854V8u83wA0rVZ8ttrq5CpaPZdvrK0LP2lOk=",
        version = "v0.0.0-20210406111302-dfbc87cc63fd",
    )
    go_repository(
        name = "com_github_matryer_moq",
        importpath = "github.com/matryer/moq",
        sum = "h1:HvFwW+cm9bCbZ/+vuGNq7CRWXql8c0y8nGeYpqmpvmk=",
        version = "v0.0.0-20190312154309-6cfb0558e1bd",
    )
    go_repository(
        name = "com_github_matryer_try",
        importpath = "github.com/matryer/try",
        sum = "h1:JAEbJn3j/FrhdWA9jW8B5ajsLIjeuEHLi8xE4fk997o=",
        version = "v0.0.0-20161228173917-9ac251b645a2",
    )

    go_repository(
        name = "com_github_mattn_go_colorable",
        importpath = "github.com/mattn/go-colorable",
        sum = "h1:fFA4WZxdEF4tXPZVKMLwD8oUnCTTo08duU7wxecdEvA=",
        version = "v0.1.13",
    )

    go_repository(
        name = "com_github_mattn_go_isatty",
        importpath = "github.com/mattn/go-isatty",
        sum = "h1:bq3VjFmv/sOjHtdEhmkEV4x1AJtvUvOJ2PFAZ5+peKQ=",
        version = "v0.0.16",
    )

    go_repository(
        name = "com_github_mattn_go_runewidth",
        importpath = "github.com/mattn/go-runewidth",
        sum = "h1:+xnbZSEeDbOIg5/mE6JF0w6n9duR1l3/WmbinWVwUuU=",
        version = "v0.0.14",
    )
    go_repository(
        name = "com_github_mattn_go_sqlite3",
        importpath = "github.com/mattn/go-sqlite3",
        sum = "h1:LDdKkqtYlom37fkvqs8rMPFKAMe8+SgjbwZ6ex1/A/Q=",
        version = "v1.11.0",
    )
    go_repository(
        name = "com_github_mattn_go_tty",
        importpath = "github.com/mattn/go-tty",
        sum = "h1:d8RFOZ2IiFtFWBcKEHAFYJcPTf0wY5q0exFNJZVWa1U=",
        version = "v0.0.0-20180907095812-13ff1204f104",
    )
    go_repository(
        name = "com_github_mattn_goveralls",
        importpath = "github.com/mattn/goveralls",
        sum = "h1:7eJB6EqsPhRVxvwEXGnqdO2sJI0PTsrWoTMXEk9/OQc=",
        version = "v0.0.2",
    )

    go_repository(
        name = "com_github_matttproud_golang_protobuf_extensions",
        importpath = "github.com/matttproud/golang_protobuf_extensions",
        sum = "h1:mmDVorXM7PCGKw94cs5zkfA9PSy5pEvNWRP0ET0TIVo=",
        version = "v1.0.4",
    )
    go_repository(
        name = "com_github_mediocregopher_mediocre_go_lib",
        importpath = "github.com/mediocregopher/mediocre-go-lib",
        sum = "h1:3dQJqqDouawQgl3gBE1PNHKFkJYGEuFb1DbSlaxdosE=",
        version = "v0.0.0-20181029021733-cb65787f37ed",
    )

    go_repository(
        name = "com_github_mediocregopher_radix_v3",
        importpath = "github.com/mediocregopher/radix/v3",
        sum = "h1:HI8EgkaM7WzsrFpYAkOXIgUKbjNonb2Ne7K6Le61Pmg=",
        version = "v3.8.0",
    )

    go_repository(
        name = "com_github_mgutz_ansi",
        importpath = "github.com/mgutz/ansi",
        sum = "h1:j7+1HpAFS1zy5+Q4qx1fWh90gTKwiN4QCGoY9TWyyO4=",
        version = "v0.0.0-20170206155736-9520e82c474b",
    )
    go_repository(
        name = "com_github_microcosm_cc_bluemonday",
        importpath = "github.com/microcosm-cc/bluemonday",
        sum = "h1:dNH3e4PSyE4vNX+KlRGHT5KrSvjeUkoNPwEORjffHJg=",
        version = "v1.0.21",
    )

    go_repository(
        name = "com_github_miekg_dns",
        importpath = "github.com/miekg/dns",
        sum = "h1:DQUfb9uc6smULcREF09Uc+/Gd46YWqJd5DbpPE9xkcA=",
        version = "v1.1.50",
    )
    go_repository(
        name = "com_github_mikioh_tcp",
        importpath = "github.com/mikioh/tcp",
        sum = "h1:bzE/A84HN25pxAuk9Eej1Kz9OUelF97nAc82bDquQI8=",
        version = "v0.0.0-20190314235350-803a9b46060c",
    )

    go_repository(
        name = "com_github_mikioh_tcpinfo",
        importpath = "github.com/mikioh/tcpinfo",
        sum = "h1:z78hV3sbSMAUoyUMM0I83AUIT6Hu17AWfgjzIbtrYFc=",
        version = "v0.0.0-20190314235526-30a79bb1804b",
    )
    go_repository(
        name = "com_github_mikioh_tcpopt",
        importpath = "github.com/mikioh/tcpopt",
        sum = "h1:PTfri+PuQmWDqERdnNMiD9ZejrlswWrCpBEZgWOiTrc=",
        version = "v0.0.0-20190314235656-172688c1accc",
    )
    go_repository(
        name = "com_github_minio_blake2b_simd",
        importpath = "github.com/minio/blake2b-simd",
        sum = "h1:lYpkrQH5ajf0OXOcUbGjvZxxijuBwbbmlSxLiuofa+g=",
        version = "v0.0.0-20160723061019-3f5f724cb5b1",
    )

    go_repository(
        name = "com_github_minio_highwayhash",
        importpath = "github.com/minio/highwayhash",
        sum = "h1:Aak5U0nElisjDCfPSG79Tgzkn2gl66NxOMspRrKnA/g=",
        version = "v1.0.2",
    )
    go_repository(
        name = "com_github_minio_sha256_simd",
        importpath = "github.com/minio/sha256-simd",
        sum = "h1:v1ta+49hkWZyvaKwrQB8elexRqm6Y0aMLjCNsrYxo6g=",
        version = "v1.0.0",
    )
    go_repository(
        name = "com_github_mitchellh_cli",
        importpath = "github.com/mitchellh/cli",
        sum = "h1:iGBIsUe3+HZ/AD/Vd7DErOt5sU9fa8Uj7A2s1aggv1Y=",
        version = "v1.0.0",
    )

    go_repository(
        name = "com_github_mitchellh_colorstring",
        importpath = "github.com/mitchellh/colorstring",
        sum = "h1:62I3jR2EmQ4l5rM/4FEfDWcRD+abF5XlKShorW5LRoQ=",
        version = "v0.0.0-20190213212951-d06e56a500db",
    )
    go_repository(
        name = "com_github_mitchellh_go_homedir",
        importpath = "github.com/mitchellh/go-homedir",
        sum = "h1:lukF9ziXFxDFPkA1vsr5zpc1XuPDn/wFntq5mG+4E0Y=",
        version = "v1.1.0",
    )
    go_repository(
        name = "com_github_mitchellh_go_testing_interface",
        importpath = "github.com/mitchellh/go-testing-interface",
        sum = "h1:fzU/JVNcaqHQEcVFAKeR41fkiLdIPrefOvVG1VZ96U0=",
        version = "v1.0.0",
    )
    go_repository(
        name = "com_github_mitchellh_gox",
        importpath = "github.com/mitchellh/gox",
        sum = "h1:lfGJxY7ToLJQjHHwi0EX6uYBdK78egf954SQl13PQJc=",
        version = "v0.4.0",
    )
    go_repository(
        name = "com_github_mitchellh_iochan",
        importpath = "github.com/mitchellh/iochan",
        sum = "h1:C+X3KsSTLFVBr/tK1eYN/vs4rJcvsiLU338UhYPJWeY=",
        version = "v1.0.0",
    )

    go_repository(
        name = "com_github_mitchellh_mapstructure",
        importpath = "github.com/mitchellh/mapstructure",
        sum = "h1:CpVNEelQCZBooIPDn+AR3NpivK/TIKU8bDxdASFVQag=",
        version = "v1.4.1",
    )
    go_repository(
        name = "com_github_mitchellh_pointerstructure",
        importpath = "github.com/mitchellh/pointerstructure",
        sum = "h1:O+i9nHnXS3l/9Wu7r4NrEdwA2VFTicjUEN1uBnDo34A=",
        version = "v1.2.0",
    )
    go_repository(
        name = "com_github_mmcloughlin_addchain",
        importpath = "github.com/mmcloughlin/addchain",
        sum = "h1:SobOdjm2xLj1KkXN5/n0xTIWyZA2+s99UCY1iPfkHRY=",
        version = "v0.4.0",
    )
    go_repository(
        name = "com_github_mmcloughlin_profile",
        importpath = "github.com/mmcloughlin/profile",
        sum = "h1:jhDmAqPyebOsVDOCICJoINoLb/AnLBaUw58nFzxWS2w=",
        version = "v0.1.1",
    )

    go_repository(
        name = "com_github_modern_go_concurrent",
        importpath = "github.com/modern-go/concurrent",
        sum = "h1:TRLaZ9cD/w8PVh93nsPXa1VrQ6jlwL5oN8l14QlcNfg=",
        version = "v0.0.0-20180306012644-bacd9c7ef1dd",
    )
    go_repository(
        name = "com_github_modern_go_reflect2",
        importpath = "github.com/modern-go/reflect2",
        sum = "h1:xBagoLtFs94CBntxluKeaWgTMpvLxC4ur3nMaC9Gz0M=",
        version = "v1.0.2",
    )
    go_repository(
        name = "com_github_modocache_gover",
        importpath = "github.com/modocache/gover",
        sum = "h1:8Q0qkMVC/MmWkpIdlvZgcv2o2jrlF6zqVOh7W5YHdMA=",
        version = "v0.0.0-20171022184752-b58185e213c5",
    )

    go_repository(
        name = "com_github_mohae_deepcopy",
        importpath = "github.com/mohae/deepcopy",
        sum = "h1:RWengNIwukTxcDr9M+97sNutRR1RKhG96O6jWumTTnw=",
        version = "v0.0.0-20170929034955-c48cc78d4826",
    )
    go_repository(
        name = "com_github_moul_http2curl",
        importpath = "github.com/moul/http2curl",
        sum = "h1:dRMWoAtb+ePxMlLkrCbAqh4TlPHXvoGUSQ323/9Zahs=",
        version = "v1.0.0",
    )

    go_repository(
        name = "com_github_mr_tron_base58",
        importpath = "github.com/mr-tron/base58",
        sum = "h1:T/HDJBh4ZCPbU39/+c3rRvE0uKBQlU27+QI8LJ4t64o=",
        version = "v1.2.0",
    )
    go_repository(
        name = "com_github_mschoch_smat",
        importpath = "github.com/mschoch/smat",
        sum = "h1:VeRdUYdCw49yizlSbMEn2SZ+gT+3IUKx8BqxyQdz+BY=",
        version = "v0.0.0-20160514031455-90eadee771ae",
    )

    go_repository(
        name = "com_github_multiformats_go_base32",
        importpath = "github.com/multiformats/go-base32",
        sum = "h1:pVx9xoSPqEIQG8o+UbAe7DNi51oej1NtK+aGkbLYxPE=",
        version = "v0.1.0",
    )
    go_repository(
        name = "com_github_multiformats_go_base36",
        importpath = "github.com/multiformats/go-base36",
        sum = "h1:lFsAbNOGeKtuKozrtBsAkSVhv1p9D0/qedU9rQyccr0=",
        version = "v0.2.0",
    )

    go_repository(
        name = "com_github_multiformats_go_multiaddr",
        importpath = "github.com/multiformats/go-multiaddr",
        sum = "h1:aqjksEcqK+iD/Foe1RRFsGZh8+XFiGo7FgUCZlpv3LU=",
        version = "v0.8.0",
    )
    go_repository(
        name = "com_github_multiformats_go_multiaddr_dns",
        importpath = "github.com/multiformats/go-multiaddr-dns",
        sum = "h1:QgQgR+LQVt3NPTjbrLLpsaT2ufAA2y0Mkk+QRVJbW3A=",
        version = "v0.3.1",
    )
    go_repository(
        name = "com_github_multiformats_go_multiaddr_fmt",
        importpath = "github.com/multiformats/go-multiaddr-fmt",
        sum = "h1:WLEFClPycPkp4fnIzoFoV9FVd49/eQsuaL3/CWe167E=",
        version = "v0.1.0",
    )

    go_repository(
        name = "com_github_multiformats_go_multibase",
        importpath = "github.com/multiformats/go-multibase",
        sum = "h1:3ASCDsuLX8+j4kx58qnJ4YFq/JWTJpCyDW27ztsVTOI=",
        version = "v0.1.1",
    )
    go_repository(
        name = "com_github_multiformats_go_multicodec",
        build_directives = [
            "gazelle:exclude gen.go",
        ],
        importpath = "github.com/multiformats/go-multicodec",
        sum = "h1:rTUjGOwjlhGHbEMbPoSUJowG1spZTVsITRANCjKTUAQ=",
        version = "v0.7.0",
    )

    go_repository(
        name = "com_github_multiformats_go_multihash",
        importpath = "github.com/multiformats/go-multihash",
        sum = "h1:aem8ZT0VA2nCHHk7bPJ1BjUbHNciqZC/d16Vve9l108=",
        version = "v0.2.1",
    )
    go_repository(
        name = "com_github_multiformats_go_multistream",
        importpath = "github.com/multiformats/go-multistream",
        sum = "h1:rFy0Iiyn3YT0asivDUIR05leAdwZq3de4741sbiSdfo=",
        version = "v0.4.1",
    )
    go_repository(
        name = "com_github_multiformats_go_varint",
        importpath = "github.com/multiformats/go-varint",
        sum = "h1:sWSGR+f/eu5ABZA2ZpYKBILXTTs9JWpdEM/nEGOHFS8=",
        version = "v0.0.7",
    )
    go_repository(
        name = "com_github_munnerz_goautoneg",
        importpath = "github.com/munnerz/goautoneg",
        sum = "h1:7PxY7LVfSZm7PEeBTyK1rj1gABdCO2mbri6GKO1cMDs=",
        version = "v0.0.0-20120707110453-a547fc61f48d",
    )
    go_repository(
        name = "com_github_mwitkow_go_conntrack",
        importpath = "github.com/mwitkow/go-conntrack",
        sum = "h1:KUppIJq7/+SVif2QVs3tOP0zanoHgBEVAwHxUSIzRqU=",
        version = "v0.0.0-20190716064945-2f068394615f",
    )
    go_repository(
        name = "com_github_mxk_go_flowrate",
        importpath = "github.com/mxk/go-flowrate",
        sum = "h1:y5//uYreIhSUg3J1GEMiLbxo1LJaP8RfCpH6pymGZus=",
        version = "v0.0.0-20140419014527-cca7078d478f",
    )
    go_repository(
        name = "com_github_naoina_go_stringutil",
        importpath = "github.com/naoina/go-stringutil",
        sum = "h1:rCUeRUHjBjGTSHl0VC00jUPLz8/F9dDzYI70Hzifhks=",
        version = "v0.1.0",
    )
    go_repository(
        name = "com_github_naoina_toml",
        importpath = "github.com/naoina/toml",
        sum = "h1:shk/vn9oCoOTmwcouEdwIeOtOGA/ELRUw/GwvxwfT+0=",
        version = "v0.1.2-0.20170918210437-9fafd6967416",
    )

    go_repository(
        name = "com_github_nats_io_jwt",
        importpath = "github.com/nats-io/jwt",
        sum = "h1:+RB5hMpXUUA2dfxuhBTEkMOrYmM+gKIZYS1KjSostMI=",
        version = "v0.3.2",
    )
    go_repository(
        name = "com_github_nats_io_jwt_v2",
        importpath = "github.com/nats-io/jwt/v2",
        sum = "h1:z2mA1a7tIf5ShggOFlR1oBPgd6hGqcDYsISxZByUzdI=",
        version = "v2.3.0",
    )

    go_repository(
        name = "com_github_nats_io_nats_go",
        importpath = "github.com/nats-io/nats.go",
        sum = "h1:zvLE7fGBQYW6MWaFaRdsgm9qT39PJDQoju+DS8KsO1g=",
        version = "v1.16.0",
    )
    go_repository(
        name = "com_github_nats_io_nats_server_v2",
        importpath = "github.com/nats-io/nats-server/v2",
        sum = "h1:0jQzze1T9mECg8YZEl8+WYUXb9JKluJfCBriPUtluB4=",
        version = "v2.8.4",
    )
    go_repository(
        name = "com_github_nats_io_nkeys",
        importpath = "github.com/nats-io/nkeys",
        sum = "h1:cgM5tL53EvYRU+2YLXIK0G2mJtK12Ft9oeooSZMA2G8=",
        version = "v0.3.0",
    )
    go_repository(
        name = "com_github_nats_io_nuid",
        importpath = "github.com/nats-io/nuid",
        sum = "h1:5iA8DT8V7q8WK2EScv2padNa/rTESc1KdnPw4TC2paw=",
        version = "v1.0.1",
    )
    go_repository(
        name = "com_github_neelance_astrewrite",
        importpath = "github.com/neelance/astrewrite",
        sum = "h1:D6paGObi5Wud7xg83MaEFyjxQB1W5bz5d0IFppr+ymk=",
        version = "v0.0.0-20160511093645-99348263ae86",
    )
    go_repository(
        name = "com_github_neelance_sourcemap",
        importpath = "github.com/neelance/sourcemap",
        sum = "h1:bY6ktFuJkt+ZXkX0RChQch2FtHpWQLVS8Qo1YasiIVk=",
        version = "v0.0.0-20200213170602-2833bce08e4c",
    )
    go_repository(
        name = "com_github_niemeyer_pretty",
        importpath = "github.com/niemeyer/pretty",
        sum = "h1:fD57ERR4JtEqsWbfPhv4DMiApHyliiK5xCTNVSPiaAs=",
        version = "v0.0.0-20200227124842-a10e7caefd8e",
    )

    go_repository(
        name = "com_github_nishanths_predeclared",
        importpath = "github.com/nishanths/predeclared",
        sum = "h1:3f0nxAmdj/VoCGN/ijdMy7bj6SBagaqYg1B0hu8clMA=",
        version = "v0.0.0-20200524104333-86fad755b4d3",
    )

    go_repository(
        name = "com_github_nxadm_tail",
        importpath = "github.com/nxadm/tail",
        sum = "h1:nPr65rt6Y5JFSKQO7qToXr7pePgD6Gwiw05lkbyAQTE=",
        version = "v1.4.8",
    )
    go_repository(
        name = "com_github_nytimes_gziphandler",
        importpath = "github.com/NYTimes/gziphandler",
        sum = "h1:lsxEuwrXEAokXB9qhlbKWPpo3KMLZQ5WB5WLQRW1uq0=",
        version = "v0.0.0-20170623195520-56545f4a5d46",
    )
    go_repository(
        name = "com_github_oklog_oklog",
        importpath = "github.com/oklog/oklog",
        sum = "h1:wVfs8F+in6nTBMkA7CbRw+zZMIB7nNM825cM1wuzoTk=",
        version = "v0.3.2",
    )
    go_repository(
        name = "com_github_oklog_run",
        importpath = "github.com/oklog/run",
        sum = "h1:Ru7dDtJNOyC66gQ5dQmaCa0qIsAUFY3sFpK1Xk8igrw=",
        version = "v1.0.0",
    )
    go_repository(
        name = "com_github_oklog_ulid",
        importpath = "github.com/oklog/ulid",
        sum = "h1:EGfNDEx6MqHz8B3uNV6QAib1UR2Lm97sHi3ocA6ESJ4=",
        version = "v1.3.1",
    )

    go_repository(
        name = "com_github_olekukonko_tablewriter",
        importpath = "github.com/olekukonko/tablewriter",
        sum = "h1:P2Ga83D34wi1o9J6Wh1mRuqd4mF/x/lgBS7N7AbDhec=",
        version = "v0.0.5",
    )
    go_repository(
        name = "com_github_oneofone_xxhash",
        importpath = "github.com/OneOfOne/xxhash",
        sum = "h1:KMrpdQIwFcEqXDklaen+P1axHaj9BSKzvpUUfnHldSE=",
        version = "v1.2.2",
    )

    go_repository(
        name = "com_github_onsi_ginkgo",
        importpath = "github.com/onsi/ginkgo",
        sum = "h1:8xi0RTUf59SOSfEtZMvwTvXYMzG4gV23XVHOZiXNtnE=",
        version = "v1.16.5",
    )
    go_repository(
        name = "com_github_onsi_ginkgo_v2",
        importpath = "github.com/onsi/ginkgo/v2",
        sum = "h1:auzK7OI497k6x4OvWq+TKAcpcSAlod0doAH72oIN0Jw=",
        version = "v2.5.1",
    )

    go_repository(
        name = "com_github_onsi_gomega",
        importpath = "github.com/onsi/gomega",
        sum = "h1:+0glovB9Jd6z3VR+ScSwQqXVTIfJcGA9UBM8yzQxhqg=",
        version = "v1.24.0",
    )
    go_repository(
        name = "com_github_op_go_logging",
        importpath = "github.com/op/go-logging",
        sum = "h1:lDH9UUVJtmYCjyT0CI4q8xvlXPxeZ0gYCVvWbmPlp88=",
        version = "v0.0.0-20160315200505-970db520ece7",
    )
    go_repository(
        name = "com_github_openconfig_gnmi",
        importpath = "github.com/openconfig/gnmi",
        sum = "h1:a380JP+B7xlMbEQOlha1buKhzBPXFqgFXplyWCEIGEY=",
        version = "v0.0.0-20190823184014-89b2bf29312c",
    )
    go_repository(
        name = "com_github_openconfig_reference",
        importpath = "github.com/openconfig/reference",
        sum = "h1:yHCGAHg2zMaW8olLrqEt3SAHGcEx2aJPEQWMRCyravY=",
        version = "v0.0.0-20190727015836-8dfd928c9696",
    )

    go_repository(
        name = "com_github_opencontainers_runtime_spec",
        importpath = "github.com/opencontainers/runtime-spec",
        sum = "h1:UfAcuLBJB9Coz72x1hgl8O5RVzTdNiaglX6v2DM6FI0=",
        version = "v1.0.2",
    )
    go_repository(
        name = "com_github_opentracing_basictracer_go",
        importpath = "github.com/opentracing/basictracer-go",
        sum = "h1:YyUAhaEfjoWXclZVJ9sGoNct7j4TVk7lZWlQw5UXuoo=",
        version = "v1.0.0",
    )
    go_repository(
        name = "com_github_opentracing_contrib_go_observer",
        importpath = "github.com/opentracing-contrib/go-observer",
        sum = "h1:lM6RxxfUMrYL/f8bWEUqdXrANWtrL7Nndbm9iFN0DlU=",
        version = "v0.0.0-20170622124052-a52f23424492",
    )

    go_repository(
        name = "com_github_opentracing_opentracing_go",
        importpath = "github.com/opentracing/opentracing-go",
        sum = "h1:uEJPy/1a5RIPAJ0Ov+OIO8OxWu77jEv+1B0VhjKrZUs=",
        version = "v1.2.0",
    )
    go_repository(
        name = "com_github_openzipkin_contrib_zipkin_go_opentracing",
        importpath = "github.com/openzipkin-contrib/zipkin-go-opentracing",
        sum = "h1:ZCnq+JUrvXcDVhX/xRolRBZifmabN1HcS1wrPSvxhrU=",
        version = "v0.4.5",
    )
    go_repository(
        name = "com_github_openzipkin_zipkin_go",
        importpath = "github.com/openzipkin/zipkin-go",
        sum = "h1:nY8Hti+WKaP0cRsSeQ026wU03QsM762XBeCXBb9NAWI=",
        version = "v0.2.2",
    )
    go_repository(
        name = "com_github_otiai10_copy",
        importpath = "github.com/otiai10/copy",
        sum = "h1:HvG945u96iNadPoG2/Ja2+AUJeW5YuFQMixq9yirC+k=",
        version = "v1.2.0",
    )
    go_repository(
        name = "com_github_otiai10_curr",
        importpath = "github.com/otiai10/curr",
        sum = "h1:TJIWdbX0B+kpNagQrjgq8bCMrbhiuX73M2XwgtDMoOI=",
        version = "v1.0.0",
    )
    go_repository(
        name = "com_github_otiai10_mint",
        importpath = "github.com/otiai10/mint",
        sum = "h1:BCmzIS3n71sGfHB5NMNDB3lHYPz8fWSkCAErHed//qc=",
        version = "v1.3.1",
    )
    go_repository(
        name = "com_github_pact_foundation_pact_go",
        importpath = "github.com/pact-foundation/pact-go",
        sum = "h1:OYkFijGHoZAYbOIb1LWXrwKQbMMRUv1oQ89blD2Mh2Q=",
        version = "v1.0.4",
    )
    go_repository(
        name = "com_github_pascaldekloe_goe",
        importpath = "github.com/pascaldekloe/goe",
        sum = "h1:Lgl0gzECD8GnQ5QCWA8o6BtfL6mDH5rQgM4/fX3avOs=",
        version = "v0.0.0-20180627143212-57f6aae5913c",
    )

    go_repository(
        name = "com_github_patrickmn_go_cache",
        importpath = "github.com/patrickmn/go-cache",
        sum = "h1:HRMgzkcYKYpi3C8ajMPV8OFXaaRUnok+kx1WdO15EQc=",
        version = "v2.1.0+incompatible",
    )
    go_repository(
        name = "com_github_paulbellamy_ratecounter",
        importpath = "github.com/paulbellamy/ratecounter",
        sum = "h1:2L/RhJq+HA8gBQImDXtLPrDXK5qAj6ozWVK/zFXVJGs=",
        version = "v0.2.0",
    )
    go_repository(
        name = "com_github_pbnjay_memory",
        importpath = "github.com/pbnjay/memory",
        sum = "h1:onHthvaw9LFnH4t2DcNVpwGmV9E1BkGknEliJkfwQj0=",
        version = "v0.0.0-20210728143218-7b4eea64cf58",
    )

    go_repository(
        name = "com_github_pborman_uuid",
        importpath = "github.com/pborman/uuid",
        sum = "h1:+ZZIw58t/ozdjRaXh/3awHfmWRbzYxJoAdNJxe/3pvw=",
        version = "v1.2.1",
    )
    go_repository(
        name = "com_github_pelletier_go_toml",
        importpath = "github.com/pelletier/go-toml",
        sum = "h1:zeC5b1GviRUyKYd6OJPvBU/mcVDVoL1OhT17FCt5dSQ=",
        version = "v1.9.3",
    )
    go_repository(
        name = "com_github_pelletier_go_toml_v2",
        importpath = "github.com/pelletier/go-toml/v2",
        sum = "h1:ipoSadvV8oGUjnUbMub59IDPPwfxF694nG/jwbMiyQg=",
        version = "v2.0.5",
    )
    go_repository(
        name = "com_github_performancecopilot_speed",
        importpath = "github.com/performancecopilot/speed",
        sum = "h1:2WnRzIquHa5QxaJKShDkLM+sc0JPuwhXzK8OYOyt3Vg=",
        version = "v3.0.0+incompatible",
    )
    go_repository(
        name = "com_github_peterbourgon_diskv",
        importpath = "github.com/peterbourgon/diskv",
        sum = "h1:UBdAOUP5p4RWqPBg048CAvpKN+vxiaj6gdUUzhl4XmI=",
        version = "v2.0.1+incompatible",
    )

    go_repository(
        name = "com_github_peterh_liner",
        importpath = "github.com/peterh/liner",
        sum = "h1:w/UPXyl5GfahFxcTOz2j9wCIHNI+pUPr2laqpojKNCg=",
        version = "v1.2.0",
    )
    go_repository(
        name = "com_github_philhofer_fwd",
        importpath = "github.com/philhofer/fwd",
        sum = "h1:UbZqGr5Y38ApvM/V/jEljVxwocdweyH+vmYvRPBnbqQ=",
        version = "v1.0.0",
    )
    go_repository(
        name = "com_github_pierrec_lz4",
        importpath = "github.com/pierrec/lz4",
        sum = "h1:mFe7ttWaflA46Mhqh+jUfjp2qTbPYxLB2/OyBppH9dg=",
        version = "v2.4.1+incompatible",
    )
    go_repository(
        name = "com_github_pingcap_errors",
        importpath = "github.com/pingcap/errors",
        sum = "h1:lFuQV/oaUMGcD2tqt+01ROSmJs75VG1ToEOkZIZ4nE4=",
        version = "v0.11.4",
    )
    go_repository(
        name = "com_github_pkg_diff",
        importpath = "github.com/pkg/diff",
        sum = "h1:aoZm08cpOy4WuID//EZDgcC4zIxODThtZNPirFr42+A=",
        version = "v0.0.0-20210226163009-20ebb0f2a09e",
    )

    go_repository(
        name = "com_github_pkg_errors",
        importpath = "github.com/pkg/errors",
        sum = "h1:FEBLx1zS214owpjy7qsBeixbURkuhQAwrK5UwLGTwt4=",
        version = "v0.9.1",
    )
    go_repository(
        name = "com_github_pkg_profile",
        importpath = "github.com/pkg/profile",
        sum = "h1:042Buzk+NhDI+DeSAA62RwJL8VAuZUMQZUjCsRz1Mug=",
        version = "v1.5.0",
    )
    go_repository(
        name = "com_github_pkg_sftp",
        importpath = "github.com/pkg/sftp",
        sum = "h1:VasscCm72135zRysgrJDKsntdmPN+OuU3+nnHYA9wyc=",
        version = "v1.10.1",
    )

    go_repository(
        name = "com_github_pkg_term",
        importpath = "github.com/pkg/term",
        sum = "h1:tFwafIEMf0B7NlcxV/zJ6leBIa81D3hgGSgsE5hCkOQ=",
        version = "v0.0.0-20180730021639-bffc007b7fd5",
    )

    go_repository(
        name = "com_github_pmezard_go_difflib",
        importpath = "github.com/pmezard/go-difflib",
        sum = "h1:4DBwDE0NGyQoBHbLQYPwSUPoCMWR5BEzIk/f1lZbAQM=",
        version = "v1.0.0",
    )
    go_repository(
        name = "com_github_posener_complete",
        importpath = "github.com/posener/complete",
        sum = "h1:ccV59UEOTzVDnDUEFdT95ZzHVZ+5+158q8+SJb2QV5w=",
        version = "v1.1.1",
    )
    go_repository(
        name = "com_github_power_devops_perfstat",
        importpath = "github.com/power-devops/perfstat",
        sum = "h1:ncq/mPwQF4JjgDlrVEn3C11VoGHZN7m8qihwgMEtzYw=",
        version = "v0.0.0-20210106213030-5aafc221ea8c",
    )

    go_repository(
        name = "com_github_prometheus_client_golang",
        importpath = "github.com/prometheus/client_golang",
        sum = "h1:nJdhIvne2eSX/XRAFV9PcvFFRbrjbcTUj0VP62TMhnw=",
        version = "v1.14.0",
    )
    go_repository(
        name = "com_github_prometheus_client_model",
        importpath = "github.com/prometheus/client_model",
        sum = "h1:UBgGFHqYdG/TPFD1B1ogZywDqEkwp3fBMvqdiQ7Xew4=",
        version = "v0.3.0",
    )
    go_repository(
        name = "com_github_prometheus_common",
        importpath = "github.com/prometheus/common",
        sum = "h1:oOyhkDq05hPZKItWVBkJ6g6AtGxi+fy7F4JvUV8uhsI=",
        version = "v0.39.0",
    )
    go_repository(
        name = "com_github_prometheus_procfs",
        importpath = "github.com/prometheus/procfs",
        sum = "h1:wzCHvIvM5SxWqYvwgVL7yJY8Lz3PKn49KQtpgMYJfhI=",
        version = "v0.9.0",
    )
    go_repository(
        name = "com_github_prometheus_prom2json",
        importpath = "github.com/prometheus/prom2json",
        sum = "h1:BlqrtbT9lLH3ZsOVhXPsHzFrApCTKRifB7gjJuypu6Y=",
        version = "v1.3.0",
    )

    go_repository(
        name = "com_github_prometheus_tsdb",
        importpath = "github.com/prometheus/tsdb",
        sum = "h1:If5rVCMTp6W2SiRAQFlbpJNgVlgMEd+U2GZckwK38ic=",
        version = "v0.10.0",
    )
    go_repository(
        name = "com_github_protolambda_go_kzg",
        importpath = "github.com/protolambda/go-kzg",
        sum = "h1:DDaoou46n4krrbtDkymmqFAx2iqxatt2Sk+B1ZOM45A=",
        version = "v0.0.0-20221129234330-612948a21fb0",
    )
    go_repository(
        name = "com_github_protolambda_ztyp",
        importpath = "github.com/protolambda/ztyp",
        sum = "h1:+rfw75/Zh8EopNlG652TGDXlLgJflj6XWxJ9yCVpJws=",
        version = "v0.2.1",
    )

    go_repository(
        name = "com_github_prysmaticlabs_fastssz",
        importpath = "github.com/prysmaticlabs/fastssz",
        sum = "h1:c3p3UzV4vFA7xaCDphnDWOjpxcadrQ26l5b+ypsvyxo=",
        version = "v0.0.0-20221107182844-78142813af44",
    )

    go_repository(
        name = "com_github_prysmaticlabs_go_bitfield",
        importpath = "github.com/prysmaticlabs/go-bitfield",
        sum = "h1:0tVE4tdWQK9ZpYygoV7+vS6QkDvQVySboMVEIxBJmXw=",
        version = "v0.0.0-20210809151128-385d8c5e3fb7",
    )
    go_repository(
        name = "com_github_prysmaticlabs_gohashtree",
        importpath = "github.com/prysmaticlabs/gohashtree",
        sum = "h1:hk5ZsDQuSkyUMhTd55qB396P1+dtyIKiSwMmYE/hyEU=",
        version = "v0.0.2-alpha",
    )

    go_repository(
        name = "com_github_prysmaticlabs_prombbolt",
        importpath = "github.com/prysmaticlabs/prombbolt",
        sum = "h1:9PHRCuO/VN0s9k+RmLykho7AjDxblNYI5bYKed16NPU=",
        version = "v0.0.0-20210126082820-9b7adba6db7c",
    )
    go_repository(
        name = "com_github_prysmaticlabs_protoc_gen_go_cast",
        importpath = "github.com/prysmaticlabs/protoc-gen-go-cast",
        sum = "h1:q9wE0ZZRdTUAAeyFP/w0SwBEnCqlVy2+on6X2/e+eAU=",
        version = "v0.0.0-20230228205207-28762a7b9294",
    )
    go_repository(
        name = "com_github_puerkitobio_purell",
        importpath = "github.com/PuerkitoBio/purell",
        sum = "h1:0GoNN3taZV6QI81IXgCbxMyEaJDXMSIjArYBCYzVVvs=",
        version = "v1.0.0",
    )
    go_repository(
        name = "com_github_puerkitobio_urlesc",
        importpath = "github.com/PuerkitoBio/urlesc",
        sum = "h1:JCHLVE3B+kJde7bIEo5N4J+ZbLhp0J1Fs+ulyRws4gE=",
        version = "v0.0.0-20160726150825-5bd2802263f2",
    )

    go_repository(
        name = "com_github_quic_go_qpack",
        build_directives = [
            "gazelle:exclude tools.go",
        ],
        importpath = "github.com/quic-go/qpack",
        sum = "h1:Cr9BXA1sQS2SmDUWjSofMPNKmvF6IiIfDRmgU0w1ZCo=",
        version = "v0.4.0",
    )
    go_repository(
        name = "com_github_quic_go_qtls_go1_18",
        importpath = "github.com/quic-go/qtls-go1-18",
        sum = "h1:5ViXqBZ90wpUcZS0ge79rf029yx0dYB0McyPJwqqj7U=",
        version = "v0.2.0",
    )

    go_repository(
        name = "com_github_quic_go_qtls_go1_19",
        build_directives = [
            "gazelle:exclude generate_cert.go",
        ],
        importpath = "github.com/quic-go/qtls-go1-19",
        sum = "h1:aJcKNMkH5ASEJB9FXNeZCyTEIHU1J7MmHyz1Q1TSG1A=",
        version = "v0.2.1",
    )

    go_repository(
        name = "com_github_quic_go_qtls_go1_20",
        build_directives = [
            "gazelle:exclude generate_cert.go",
        ],
        importpath = "github.com/quic-go/qtls-go1-20",
        sum = "h1:KbChDlg82d3IHqaj2bn6GfKRj84Per2VGf5XV3wSwQk=",
        version = "v0.1.1",
    )

    go_repository(
        name = "com_github_quic_go_quic_go",
        build_directives = [
            "gazelle:exclude mockgen.go",
            "gazelle:exclude tools.go",
            "gazelle:exclude internal/qtls/go120.go",  # Disabled until go1.20 is supported in Prysm.
        ],
        importpath = "github.com/quic-go/quic-go",
        sum = "h1:ItNoTDN/Fm/zBlq769lLJc8ECe9gYaW40veHCCco7y0=",
        version = "v0.33.0",
    )
    go_repository(
        name = "com_github_quic_go_webtransport_go",
        importpath = "github.com/quic-go/webtransport-go",
        sum = "h1:GA6Bl6oZY+g/flt00Pnu0XtivSD8vukOu3lYhJjnGEk=",
        version = "v0.5.2",
    )

    go_repository(
        name = "com_github_r3labs_sse",
        importpath = "github.com/r3labs/sse",
        sum = "h1:zAsgcP8MhzAbhMnB1QQ2O7ZhWYVGYSR2iVcjzQuPV+o=",
        version = "v0.0.0-20210224172625-26fe804710bc",
    )

    go_repository(
        name = "com_github_raulk_go_watchdog",
        importpath = "github.com/raulk/go-watchdog",
        sum = "h1:oUmdlHxdkXRJlwfG0O9omj8ukerm8MEQavSiDTEtBsk=",
        version = "v1.3.0",
    )
    go_repository(
        name = "com_github_rcrowley_go_metrics",
        importpath = "github.com/rcrowley/go-metrics",
        sum = "h1:dY6ETXrvDG7Sa4vE8ZQG4yqWg6UnOcbqTAahkV813vQ=",
        version = "v0.0.0-20190826022208-cac0b30c2563",
    )
    go_repository(
        name = "com_github_retailnext_hllpp",
        importpath = "github.com/retailnext/hllpp",
        sum = "h1:RnWNS9Hlm8BIkjr6wx8li5abe0fr73jljLycdfemTp0=",
        version = "v1.0.1-0.20180308014038-101a6d2f8b52",
    )
    go_repository(
        name = "com_github_rivo_tview",
        importpath = "github.com/rivo/tview",
        sum = "h1:0nVxhPi+jdqG11c3n4zTcZQbjGy0yi60ym/6B+NITPU=",
        version = "v0.0.0-20221117065207-09f052e6ca98",
    )

    go_repository(
        name = "com_github_rivo_uniseg",
        build_directives = [
            "gazelle:exclude gen_breaktest.go",
            "gazelle:exclude gen_properties.go",
        ],
        importpath = "github.com/rivo/uniseg",
        sum = "h1:utMvzDsuh3suAEnhH0RdHmoPbU648o6CvXxTx4SBMOw=",
        version = "v0.4.3",
    )
    go_repository(
        name = "com_github_rjeczalik_notify",
        importpath = "github.com/rjeczalik/notify",
        sum = "h1:CLCKso/QK1snAlnhNR/CNvNiFU2saUtjV0bx3EwNeCE=",
        version = "v0.9.1",
    )
    go_repository(
        name = "com_github_rogpeppe_fastuuid",
        importpath = "github.com/rogpeppe/fastuuid",
        sum = "h1:Ppwyp6VYCF1nvBTXL3trRso7mXMlRrw9ooo375wvi2s=",
        version = "v1.2.0",
    )

    go_repository(
        name = "com_github_rogpeppe_go_internal",
        importpath = "github.com/rogpeppe/go-internal",
        sum = "h1:73kH8U+JUqXU8lRuOHeVHaa/SZPifC7BkcraZVejAe8=",
        version = "v1.9.0",
    )

    go_repository(
        name = "com_github_rs_cors",
        importpath = "github.com/rs/cors",
        sum = "h1:+88SsELBHx5r+hZ8TCkggzSstaWNbDvThkVK8H6f9ik=",
        version = "v1.7.0",
    )
    go_repository(
        name = "com_github_russross_blackfriday",
        importpath = "github.com/russross/blackfriday",
        sum = "h1:HyvC0ARfnZBqnXwABFeSZHpKvJHJJfPz81GNueLj0oo=",
        version = "v1.5.2",
    )

    go_repository(
        name = "com_github_russross_blackfriday_v2",
        importpath = "github.com/russross/blackfriday/v2",
        sum = "h1:JIOH55/0cWyOuilr9/qlrm0BSXldqnqwMsf35Ld67mk=",
        version = "v2.1.0",
    )
    go_repository(
        name = "com_github_ryanuber_columnize",
        importpath = "github.com/ryanuber/columnize",
        sum = "h1:j1Wcmh8OrK4Q7GXY+V7SVSY8nUWQxHW5TkBe7YUl+2s=",
        version = "v2.1.0+incompatible",
    )
    go_repository(
        name = "com_github_samuel_go_zookeeper",
        importpath = "github.com/samuel/go-zookeeper",
        sum = "h1:p3Vo3i64TCLY7gIfzeQaUJ+kppEO5WQG3cL8iE8tGHU=",
        version = "v0.0.0-20190923202752-2cc03de413da",
    )
    go_repository(
        name = "com_github_satori_go_uuid",
        importpath = "github.com/satori/go.uuid",
        sum = "h1:0uYX9dsZ2yD7q2RtLRtPSdGDWzjeM3TbMJP9utgA0ww=",
        version = "v1.2.0",
    )
    go_repository(
        name = "com_github_schollz_closestmatch",
        importpath = "github.com/schollz/closestmatch",
        sum = "h1:Uel2GXEpJqOWBrlyI+oY9LTiyyjYS17cCYRqP13/SHk=",
        version = "v2.1.0+incompatible",
    )

    go_repository(
        name = "com_github_schollz_progressbar_v3",
        importpath = "github.com/schollz/progressbar/v3",
        sum = "h1:nMinx+JaEm/zJz4cEyClQeAw5rsYSB5th3xv+5lV6Vg=",
        version = "v3.3.4",
    )
    go_repository(
        name = "com_github_sclevine_agouti",
        importpath = "github.com/sclevine/agouti",
        sum = "h1:8IBJS6PWz3uTlMP3YBIR5f+KAldcGuOeFkFbUWfBgK4=",
        version = "v3.0.0+incompatible",
    )

    go_repository(
        name = "com_github_sean_seed",
        importpath = "github.com/sean-/seed",
        sum = "h1:nn5Wsu0esKSJiIVhscUtVbo7ada43DJhG55ua/hjS5I=",
        version = "v0.0.0-20170313163322-e2103e2c3529",
    )
    go_repository(
        name = "com_github_segmentio_kafka_go",
        importpath = "github.com/segmentio/kafka-go",
        sum = "h1:HtCSf6B4gN/87yc5qTl7WsxPKQIIGXLPPM1bMCPOsoY=",
        version = "v0.2.0",
    )
    go_repository(
        name = "com_github_sergi_go_diff",
        importpath = "github.com/sergi/go-diff",
        sum = "h1:XU+rvMAioB0UC3q1MFrIQy4Vo5/4VsRDQQXHsEya6xQ=",
        version = "v1.2.0",
    )

    go_repository(
        name = "com_github_shirou_gopsutil",
        importpath = "github.com/shirou/gopsutil",
        sum = "h1:+1+c1VGhc88SSonWP6foOcLhvnKlUeu/erjjvaPEYiI=",
        version = "v3.21.11+incompatible",
    )
    go_repository(
        name = "com_github_shirou_gopsutil_v3",
        importpath = "github.com/shirou/gopsutil/v3",
        sum = "h1:a4s3hXogo5mE2PfdfJIonDbstO/P+9JszdfhAHSzD9Y=",
        version = "v3.22.8",
    )

    go_repository(
        name = "com_github_shopify_goreferrer",
        importpath = "github.com/Shopify/goreferrer",
        sum = "h1:KkH3I3sJuOLP3TjA/dfr4NAY8bghDwnXiU7cTKxQqo0=",
        version = "v0.0.0-20220729165902-8cddb4f5de06",
    )
    go_repository(
        name = "com_github_shopify_sarama",
        importpath = "github.com/Shopify/sarama",
        sum = "h1:3jnfWKD7gVwbB1KSy/lE0szA9duPuSFLViK0o/d3DgA=",
        version = "v1.26.1",
    )
    go_repository(
        name = "com_github_shopify_toxiproxy",
        importpath = "github.com/Shopify/toxiproxy",
        sum = "h1:TKdv8HiTLgE5wdJuEML90aBgNWsokNbMijUGhmcoBJc=",
        version = "v2.1.4+incompatible",
    )
    go_repository(
        name = "com_github_shurcool_component",
        importpath = "github.com/shurcooL/component",
        sum = "h1:Fth6mevc5rX7glNLpbAMJnqKlfIkcTjZCSHEeqvKbcI=",
        version = "v0.0.0-20170202220835-f88ec8f54cc4",
    )
    go_repository(
        name = "com_github_shurcool_events",
        importpath = "github.com/shurcooL/events",
        sum = "h1:vabduItPAIz9px5iryD5peyx7O3Ya8TBThapgXim98o=",
        version = "v0.0.0-20181021180414-410e4ca65f48",
    )
    go_repository(
        name = "com_github_shurcool_github_flavored_markdown",
        importpath = "github.com/shurcooL/github_flavored_markdown",
        sum = "h1:qb9IthCFBmROJ6YBS31BEMeSYjOscSiG+EO+JVNTz64=",
        version = "v0.0.0-20181002035957-2122de532470",
    )
    go_repository(
        name = "com_github_shurcool_go",
        importpath = "github.com/shurcooL/go",
        sum = "h1:aSISeOcal5irEhJd1M+IrApc0PdcN7e7Aj4yuEnOrfQ=",
        version = "v0.0.0-20200502201357-93f07166e636",
    )
    go_repository(
        name = "com_github_shurcool_go_goon",
        importpath = "github.com/shurcooL/go-goon",
        sum = "h1:llrF3Fs4018ePo4+G/HV/uQUqEI1HMDjCeOf2V6puPc=",
        version = "v0.0.0-20170922171312-37c2f522c041",
    )
    go_repository(
        name = "com_github_shurcool_gofontwoff",
        importpath = "github.com/shurcooL/gofontwoff",
        sum = "h1:Yoy/IzG4lULT6qZg62sVC+qyBL8DQkmD2zv6i7OImrc=",
        version = "v0.0.0-20180329035133-29b52fc0a18d",
    )
    go_repository(
        name = "com_github_shurcool_gopherjslib",
        importpath = "github.com/shurcooL/gopherjslib",
        sum = "h1:UOk+nlt1BJtTcH15CT7iNO7YVWTfTv/DNwEAQHLIaDQ=",
        version = "v0.0.0-20160914041154-feb6d3990c2c",
    )
    go_repository(
        name = "com_github_shurcool_highlight_diff",
        importpath = "github.com/shurcooL/highlight_diff",
        sum = "h1:vYEG87HxbU6dXj5npkeulCS96Dtz5xg3jcfCgpcvbIw=",
        version = "v0.0.0-20170515013008-09bb4053de1b",
    )
    go_repository(
        name = "com_github_shurcool_highlight_go",
        importpath = "github.com/shurcooL/highlight_go",
        sum = "h1:7pDq9pAMCQgRohFmd25X8hIH8VxmT3TaDm+r9LHxgBk=",
        version = "v0.0.0-20181028180052-98c3abbbae20",
    )
    go_repository(
        name = "com_github_shurcool_home",
        importpath = "github.com/shurcooL/home",
        sum = "h1:MPblCbqA5+z6XARjScMfz1TqtJC7TuTRj0U9VqIBs6k=",
        version = "v0.0.0-20181020052607-80b7ffcb30f9",
    )
    go_repository(
        name = "com_github_shurcool_htmlg",
        importpath = "github.com/shurcooL/htmlg",
        sum = "h1:crYRwvwjdVh1biHzzciFHe8DrZcYrVcZFlJtykhRctg=",
        version = "v0.0.0-20170918183704-d01228ac9e50",
    )
    go_repository(
        name = "com_github_shurcool_httperror",
        importpath = "github.com/shurcooL/httperror",
        sum = "h1:eHRtZoIi6n9Wo1uR+RU44C247msLWwyA89hVKwRLkMk=",
        version = "v0.0.0-20170206035902-86b7830d14cc",
    )
    go_repository(
        name = "com_github_shurcool_httpfs",
        importpath = "github.com/shurcooL/httpfs",
        sum = "h1:bUGsEnyNbVPw06Bs80sCeARAlK8lhwqGyi6UT8ymuGk=",
        version = "v0.0.0-20190707220628-8d4bc4ba7749",
    )
    go_repository(
        name = "com_github_shurcool_httpgzip",
        importpath = "github.com/shurcooL/httpgzip",
        sum = "h1:fxoFD0in0/CBzXoyNhMTjvBZYW6ilSnTw7N7y/8vkmM=",
        version = "v0.0.0-20180522190206-b1c53ac65af9",
    )
    go_repository(
        name = "com_github_shurcool_issues",
        importpath = "github.com/shurcooL/issues",
        sum = "h1:T4wuULTrzCKMFlg3HmKHgXAF8oStFb/+lOIupLV2v+o=",
        version = "v0.0.0-20181008053335-6292fdc1e191",
    )
    go_repository(
        name = "com_github_shurcool_issuesapp",
        importpath = "github.com/shurcooL/issuesapp",
        sum = "h1:Y+TeIabU8sJD10Qwd/zMty2/LEaT9GNDaA6nyZf+jgo=",
        version = "v0.0.0-20180602232740-048589ce2241",
    )
    go_repository(
        name = "com_github_shurcool_notifications",
        importpath = "github.com/shurcooL/notifications",
        sum = "h1:TQVQrsyNaimGwF7bIhzoVC9QkKm4KsWd8cECGzFx8gI=",
        version = "v0.0.0-20181007000457-627ab5aea122",
    )
    go_repository(
        name = "com_github_shurcool_octicon",
        importpath = "github.com/shurcooL/octicon",
        sum = "h1:bu666BQci+y4S0tVRVjsHUeRon6vUXmsGBwdowgMrg4=",
        version = "v0.0.0-20181028054416-fa4f57f9efb2",
    )
    go_repository(
        name = "com_github_shurcool_reactions",
        importpath = "github.com/shurcooL/reactions",
        sum = "h1:LneqU9PHDsg/AkPDU3AkqMxnMYL+imaqkpflHu73us8=",
        version = "v0.0.0-20181006231557-f2e0b4ca5b82",
    )
    go_repository(
        name = "com_github_shurcool_sanitized_anchor_name",
        importpath = "github.com/shurcooL/sanitized_anchor_name",
        sum = "h1:PdmoCO6wvbs+7yrJyMORt4/BmY5IYyJwS/kOiWx8mHo=",
        version = "v1.0.0",
    )
    go_repository(
        name = "com_github_shurcool_users",
        importpath = "github.com/shurcooL/users",
        sum = "h1:YGaxtkYjb8mnTvtufv2LKLwCQu2/C7qFB7UtrOlTWOY=",
        version = "v0.0.0-20180125191416-49c67e49c537",
    )
    go_repository(
        name = "com_github_shurcool_vfsgen",
        importpath = "github.com/shurcooL/vfsgen",
        sum = "h1:pXY9qYc/MP5zdvqWEUH6SjNiu7VhSjuVFTFiTcphaLU=",
        version = "v0.0.0-20200824052919-0d455de96546",
    )

    go_repository(
        name = "com_github_shurcool_webdavfs",
        importpath = "github.com/shurcooL/webdavfs",
        sum = "h1:JtcyT0rk/9PKOdnKQzuDR+FSjh7SGtJwpgVpfZBRKlQ=",
        version = "v0.0.0-20170829043945-18c3829fa133",
    )

    go_repository(
        name = "com_github_sirupsen_logrus",
        importpath = "github.com/sirupsen/logrus",
        sum = "h1:trlNQbNUG3OdDrDil03MCb1H2o9nJ1x4/5LYw7byDE0=",
        version = "v1.9.0",
    )
    go_repository(
        name = "com_github_smartystreets_assertions",
        importpath = "github.com/smartystreets/assertions",
        sum = "h1:Dx1kYM01xsSqKPno3aqLnrwac2LetPvN23diwyr69Qs=",
        version = "v1.13.0",
    )
    go_repository(
        name = "com_github_smartystreets_goconvey",
        importpath = "github.com/smartystreets/goconvey",
        sum = "h1:9RBaZCeXEQ3UselpuwUQHltGVXvdwm6cv1hgR6gDIPg=",
        version = "v1.7.2",
    )
    go_repository(
        name = "com_github_soheilhy_cmux",
        importpath = "github.com/soheilhy/cmux",
        sum = "h1:0HKaf1o97UwFjHH9o5XsHUOF+tqmdA7KEzXLpiyaw0E=",
        version = "v0.1.4",
    )
    go_repository(
        name = "com_github_sony_gobreaker",
        importpath = "github.com/sony/gobreaker",
        sum = "h1:oMnRNZXX5j85zso6xCPRNPtmAycat+WcoKbklScLDgQ=",
        version = "v0.4.1",
    )
    go_repository(
        name = "com_github_sourcegraph_annotate",
        importpath = "github.com/sourcegraph/annotate",
        sum = "h1:yKm7XZV6j9Ev6lojP2XaIshpT4ymkqhMeSghO5Ps00E=",
        version = "v0.0.0-20160123013949-f4cad6c6324d",
    )
    go_repository(
        name = "com_github_sourcegraph_syntaxhighlight",
        importpath = "github.com/sourcegraph/syntaxhighlight",
        sum = "h1:qpG93cPwA5f7s/ZPBJnGOYQNK/vKsaDaseuKT5Asee8=",
        version = "v0.0.0-20170531221838-bd320f5d308e",
    )

    go_repository(
        name = "com_github_spaolacci_murmur3",
        importpath = "github.com/spaolacci/murmur3",
        sum = "h1:7c1g84S4BPRrfL5Xrdp6fOJ206sU9y293DDHaoy0bLI=",
        version = "v1.1.0",
    )
    go_repository(
        name = "com_github_spf13_afero",
        importpath = "github.com/spf13/afero",
        sum = "h1:xoax2sJ2DT8S8xA2paPFjDCScCNeWsg75VG0DLRreiY=",
        version = "v1.6.0",
    )
    go_repository(
        name = "com_github_spf13_cast",
        importpath = "github.com/spf13/cast",
        sum = "h1:nFm6S0SMdyzrzcmThSipiEubIDy8WEXKNZ0UOgiRpng=",
        version = "v1.3.1",
    )
    go_repository(
        name = "com_github_spf13_cobra",
        importpath = "github.com/spf13/cobra",
        sum = "h1:X+jTBEBqF0bHN+9cSMgmfuvv2VHJ9ezmFNf9Y/XstYU=",
        version = "v1.5.0",
    )
    go_repository(
        name = "com_github_spf13_jwalterweatherman",
        importpath = "github.com/spf13/jwalterweatherman",
        sum = "h1:ue6voC5bR5F8YxI5S67j9i582FU4Qvo2bmqnqMYADFk=",
        version = "v1.1.0",
    )
    go_repository(
        name = "com_github_spf13_pflag",
        importpath = "github.com/spf13/pflag",
        sum = "h1:iy+VFUOCP1a+8yFto/drg2CJ5u0yRoB7fZw3DKv/JXA=",
        version = "v1.0.5",
    )
    go_repository(
        name = "com_github_spf13_viper",
        importpath = "github.com/spf13/viper",
        sum = "h1:Kq1fyeebqsBfbjZj4EL7gj2IO0mMaiyjYUWcUsl2O44=",
        version = "v1.8.1",
    )
    go_repository(
        name = "com_github_stackexchange_wmi",
        importpath = "github.com/StackExchange/wmi",
        sum = "h1:VIkavFPXSjcnS+O8yTq7NI32k0R5Aj+v39y29VYDOSA=",
        version = "v1.2.1",
    )

    go_repository(
        name = "com_github_status_im_keycard_go",
        importpath = "github.com/status-im/keycard-go",
        sum = "h1:QDLFswOQu1r5jsycloeQh3bVU8n/NatHHaZobtDnDzA=",
        version = "v0.2.0",
    )
    go_repository(
        name = "com_github_streadway_amqp",
        importpath = "github.com/streadway/amqp",
        sum = "h1:WhxRHzgeVGETMlmVfqhRn8RIeeNoPr2Czh33I4Zdccw=",
        version = "v0.0.0-20190827072141-edfb9018d271",
    )
    go_repository(
        name = "com_github_streadway_handy",
        importpath = "github.com/streadway/handy",
        sum = "h1:AhmOdSHeswKHBjhsLs/7+1voOxT+LLrSk/Nxvk35fug=",
        version = "v0.0.0-20190108123426-d5acb3125c2a",
    )
    go_repository(
        name = "com_github_stretchr_objx",
        importpath = "github.com/stretchr/objx",
        sum = "h1:1zr/of2m5FGMsad5YfcqgdqdWrIhu+EBEJRhR1U7z/c=",
        version = "v0.5.0",
    )

    go_repository(
        name = "com_github_stretchr_testify",
        importpath = "github.com/stretchr/testify",
        sum = "h1:w7B6lhMri9wdJUVmEZPGGhZzrYTPvgJArz7wNPgYKsk=",
        version = "v1.8.1",
    )
    go_repository(
        name = "com_github_subosito_gotenv",
        importpath = "github.com/subosito/gotenv",
        sum = "h1:Slr1R9HxAlEKefgq5jn9U+DnETlIUa6HfgEzj0g5d7s=",
        version = "v1.2.0",
    )

    http_archive(
        name = "com_github_supranational_blst",
        urls = [
            "https://github.com/supranational/blst/archive/61758ce4e1d18e6929658ac3a29fa39ad91cd294.tar.gz",
        ],
        strip_prefix = "blst-61758ce4e1d18e6929658ac3a29fa39ad91cd294",
        build_file = "//third_party:blst/blst.BUILD",
        sha256 = "acc022ddcf6181f8f402365d6382ea66c4352a10fe5490defd53b0db89739c42",
    )
    go_repository(
        name = "com_github_syndtr_goleveldb",
        importpath = "github.com/syndtr/goleveldb",
        sum = "h1:vfofYNRScrDdvS342BElfbETmL1Aiz3i2t0zfRj16Hs=",
        version = "v1.0.1-0.20220721030215-126854af5e6d",
    )
    go_repository(
        name = "com_github_tarm_serial",
        importpath = "github.com/tarm/serial",
        sum = "h1:UyzmZLoiDWMRywV4DUYb9Fbt8uiOSooupjTq10vpvnU=",
        version = "v0.0.0-20180830185346-98f6abe2eb07",
    )
    go_repository(
        name = "com_github_tdewolff_minify_v2",
        importpath = "github.com/tdewolff/minify/v2",
        sum = "h1:kejsHQMM17n6/gwdw53qsi6lg0TGddZADVyQOz1KMdE=",
        version = "v2.12.4",
    )
    go_repository(
        name = "com_github_tdewolff_parse_v2",
        importpath = "github.com/tdewolff/parse/v2",
        sum = "h1:KCkDvNUMof10e3QExio9OPZJT8SbdKojLBumw8YZycQ=",
        version = "v2.6.4",
    )
    go_repository(
        name = "com_github_tdewolff_test",
        importpath = "github.com/tdewolff/test",
        sum = "h1:8Vs0142DmPFW/bQeHRP3MV19m1gvndjUb1sn8yy74LM=",
        version = "v1.0.7",
    )

    go_repository(
        name = "com_github_templexxx_cpufeat",
        importpath = "github.com/templexxx/cpufeat",
        sum = "h1:89CEmDvlq/F7SJEOqkIdNDGJXrQIhuIx9D2DBXjavSU=",
        version = "v0.0.0-20180724012125-cef66df7f161",
    )
    go_repository(
        name = "com_github_templexxx_xor",
        importpath = "github.com/templexxx/xor",
        sum = "h1:fj5tQ8acgNUr6O8LEplsxDhUIe2573iLkJc+PqnzZTI=",
        version = "v0.0.0-20191217153810-f85b25db303b",
    )
    go_repository(
        name = "com_github_tenntenn_modver",
        importpath = "github.com/tenntenn/modver",
        sum = "h1:2klLppGhDgzJrScMpkj9Ujy3rXPUspSjAcev9tSEBgA=",
        version = "v1.0.1",
    )
    go_repository(
        name = "com_github_tenntenn_text_transform",
        importpath = "github.com/tenntenn/text/transform",
        sum = "h1:f+jULpRQGxTSkNYKJ51yaw6ChIqO+Je8UqsTKN/cDag=",
        version = "v0.0.0-20200319021203-7eef512accb3",
    )

    go_repository(
        name = "com_github_thomaso_mirodin_intmath",
        importpath = "github.com/thomaso-mirodin/intmath",
        sum = "h1:cR8/SYRgyQCt5cNCMniB/ZScMkhI9nk8U5C7SbISXjo=",
        version = "v0.0.0-20160323211736-5dc6d854e46e",
    )
    go_repository(
        name = "com_github_tinylib_msgp",
        importpath = "github.com/tinylib/msgp",
        sum = "h1:DfdQrzQa7Yh2es9SuLkixqxuXS2SxsdYn0KbdrOGWD8=",
        version = "v1.0.2",
    )
    go_repository(
        name = "com_github_tjfoc_gmsm",
        importpath = "github.com/tjfoc/gmsm",
        sum = "h1:i7c6Za/IlgBvnGxYpfD7L3TGuaS+v6oGcgq+J9/ecEA=",
        version = "v1.3.0",
    )

    go_repository(
        name = "com_github_tklauser_go_sysconf",
        importpath = "github.com/tklauser/go-sysconf",
        sum = "h1:89WgdJhk5SNwJfu+GKyYveZ4IaJ7xAkecBo+KdJV0CM=",
        version = "v0.3.11",
    )
    go_repository(
        name = "com_github_tklauser_numcpus",
        importpath = "github.com/tklauser/numcpus",
        sum = "h1:kebhY2Qt+3U6RNK7UqpYNA+tJ23IBEGKkB7JQBfDYms=",
        version = "v0.6.0",
    )
    go_repository(
        name = "com_github_tmc_grpc_websocket_proxy",
        importpath = "github.com/tmc/grpc-websocket-proxy",
        sum = "h1:LnC5Kc/wtumK+WB441p7ynQJzVuNRJiqddSIE3IlSEQ=",
        version = "v0.0.0-20190109142713-0ad062ec5ee5",
    )

    go_repository(
        name = "com_github_trailofbits_go_mutexasserts",
        importpath = "github.com/trailofbits/go-mutexasserts",
        sum = "h1:8LRP+2JK8piIUU16ZDgWDXwjJcuJNTtCzadjTZj8Jf0=",
        version = "v0.0.0-20200708152505-19999e7d3cef",
    )
    go_repository(
        name = "com_github_twitchtv_twirp",
        importpath = "github.com/twitchtv/twirp",
        sum = "h1:3fNSDoSPyq+fTrifIvGue9XM/tptzuhiGY83rxPVNUg=",
        version = "v7.1.0+incompatible",
    )

    go_repository(
        name = "com_github_tyler_smith_go_bip39",
        importpath = "github.com/tyler-smith/go-bip39",
        sum = "h1:5eUemwrMargf3BSLRRCalXT93Ns6pQJIjYQN2nyfOP8=",
        version = "v1.1.0",
    )

    go_repository(
        name = "com_github_uber_jaeger_client_go",
        importpath = "github.com/uber/jaeger-client-go",
        sum = "h1:IxcNZ7WRY1Y3G4poYlx24szfsn/3LvK9QHCq9oQw8+U=",
        version = "v2.25.0+incompatible",
    )
    go_repository(
        name = "com_github_ugorji_go",
        importpath = "github.com/ugorji/go",
        sum = "h1:qYhyWUUd6WbiM+C6JZAUkIJt/1WrjzNHY9+KCIjVqTo=",
        version = "v1.2.7",
    )
    go_repository(
        name = "com_github_ugorji_go_codec",
        importpath = "github.com/ugorji/go/codec",
        sum = "h1:YPXUKf7fYbp/y8xloBqZOw2qaVggbfwMlI8WM3wZUJ0=",
        version = "v1.2.7",
    )
    go_repository(
        name = "com_github_urfave_cli",
        importpath = "github.com/urfave/cli",
        sum = "h1:gsqYFH8bb9ekPA12kRo0hfjngWQjkJPlN9R0N78BoUo=",
        version = "v1.22.2",
    )

    go_repository(
        name = "com_github_urfave_cli_v2",
        importpath = "github.com/urfave/cli/v2",
        sum = "h1:YHDQ46s3VghFHFf1DdF+Sh7H4RqhcM+t0TmZRJx4oJY=",
        version = "v2.23.7",
    )
    go_repository(
        name = "com_github_urfave_negroni",
        importpath = "github.com/urfave/negroni",
        sum = "h1:kIimOitoypq34K7TG7DUaJ9kq/N4Ofuwi1sjz0KipXc=",
        version = "v1.0.0",
    )

    go_repository(
        name = "com_github_uudashr_gocognit",
        importpath = "github.com/uudashr/gocognit",
        sum = "h1:rrSex7oHr3/pPLQ0xoWq108XMU8s678FJcQ+aSfOHa4=",
        version = "v1.0.5",
    )
    go_repository(
        name = "com_github_valyala_bytebufferpool",
        importpath = "github.com/valyala/bytebufferpool",
        sum = "h1:GqA5TC/0021Y/b9FG4Oi9Mr3q7XYx6KllzawFIhcdPw=",
        version = "v1.0.0",
    )
    go_repository(
        name = "com_github_valyala_fasthttp",
        importpath = "github.com/valyala/fasthttp",
        sum = "h1:CRq/00MfruPGFLTQKY8b+8SfdK60TxNztjRMnH0t1Yc=",
        version = "v1.40.0",
    )
    go_repository(
        name = "com_github_valyala_fasttemplate",
        importpath = "github.com/valyala/fasttemplate",
        sum = "h1:TVEnxayobAdVkhQfrfes2IzOB6o+z4roRkPF52WA1u4=",
        version = "v1.2.1",
    )
    go_repository(
        name = "com_github_valyala_tcplisten",
        importpath = "github.com/valyala/tcplisten",
        sum = "h1:rBHj/Xf+E1tRGZyWIWwJDiRY0zc1Js+CV5DqwacVSA8=",
        version = "v1.0.0",
    )
    go_repository(
        name = "com_github_viant_assertly",
        importpath = "github.com/viant/assertly",
        sum = "h1:5x1GzBaRteIwTr5RAGFVG14uNeRFxVNbXPWrK2qAgpc=",
        version = "v0.4.8",
    )
    go_repository(
        name = "com_github_viant_toolbox",
        importpath = "github.com/viant/toolbox",
        sum = "h1:6TteTDQ68CjgcCe8wH3D3ZhUQQOJXMTbj/D9rkk2a1k=",
        version = "v0.24.0",
    )

    go_repository(
        name = "com_github_victoriametrics_fastcache",
        importpath = "github.com/VictoriaMetrics/fastcache",
        sum = "h1:vnVi/y9yKDcD9akmc4NqAoqgQhJrOwUF+j9LTgn4QDE=",
        version = "v1.12.0",
    )
    go_repository(
        name = "com_github_vividcortex_gohistogram",
        importpath = "github.com/VividCortex/gohistogram",
        sum = "h1:6+hBz+qvs0JOrrNhhmR7lFxo5sINxBCGXrdtl/UvroE=",
        version = "v1.0.0",
    )
    go_repository(
        name = "com_github_vmihailenco_msgpack_v5",
        importpath = "github.com/vmihailenco/msgpack/v5",
        sum = "h1:5gO0H1iULLWGhs2H5tbAHIZTV8/cYafcFOr9znI5mJU=",
        version = "v5.3.5",
    )
    go_repository(
        name = "com_github_vmihailenco_tagparser_v2",
        importpath = "github.com/vmihailenco/tagparser/v2",
        sum = "h1:y09buUbR+b5aycVFQs/g70pqKVZNBmxwAhO7/IwNM9g=",
        version = "v2.0.0",
    )

    go_repository(
        name = "com_github_wealdtech_go_bytesutil",
        importpath = "github.com/wealdtech/go-bytesutil",
        sum = "h1:ocEg3Ke2GkZ4vQw5lp46rmO+pfqCCTgq35gqOy8JKVc=",
        version = "v1.1.1",
    )

    go_repository(
        name = "com_github_wealdtech_go_eth2_types_v2",
        build_directives = [
            "gazelle:resolve go github.com/herumi/bls-eth-go-binary/bls @herumi_bls_eth_go_binary//:go_default_library",
        ],
        importpath = "github.com/wealdtech/go-eth2-types/v2",
        sum = "h1:tiA6T88M6XQIbrV5Zz53l1G5HtRERcxQfmET225V4Ls=",
        version = "v2.5.2",
    )
    go_repository(
        name = "com_github_wealdtech_go_eth2_util",
        importpath = "github.com/wealdtech/go-eth2-util",
        sum = "h1:2INPeOR35x5LdFFpSzyw954WzTD+DFyHe3yKlJnG5As=",
        version = "v1.6.3",
    )

    go_repository(
        name = "com_github_wealdtech_go_eth2_wallet_encryptor_keystorev4",
        importpath = "github.com/wealdtech/go-eth2-wallet-encryptor-keystorev4",
        sum = "h1:SxrDVSr+oXuT1x8kZt4uWqNCvv5xXEGV9zd7cuSrZS8=",
        version = "v1.1.3",
    )
    go_repository(
        name = "com_github_wealdtech_go_eth2_wallet_types_v2",
        importpath = "github.com/wealdtech/go-eth2-wallet-types/v2",
        sum = "h1:264/meVYWt1wFw6Mtn+xwkZkXjID42gNra4rycoiDXI=",
        version = "v2.8.2",
    )

<<<<<<< HEAD
    go_repository(
        name = "com_github_wercker_journalhook",
        importpath = "github.com/wercker/journalhook",
        sum = "h1:shC1HB1UogxN5Ech3Yqaaxj1X/P656PPCB4RbojIJqc=",
        version = "v0.0.0-20180428041537-5d0a5ae867b3",
    )
=======
>>>>>>> f4681fde
    go_repository(
        name = "com_github_willf_bitset",
        importpath = "github.com/willf/bitset",
        sum = "h1:ekJIKh6+YbUIVt9DfNbkR5d6aFcFTLDRyJNAACURBg8=",
        version = "v1.1.3",
    )
    go_repository(
        name = "com_github_xdg_scram",
        importpath = "github.com/xdg/scram",
        sum = "h1:u40Z8hqBAAQyv+vATcGgV0YCnDjqSL7/q/JyPhhJSPk=",
        version = "v0.0.0-20180814205039-7eeb5667e42c",
    )
    go_repository(
        name = "com_github_xdg_stringprep",
        importpath = "github.com/xdg/stringprep",
        sum = "h1:d9X0esnoa3dFsV0FG35rAT0RIhYFlPq7MiP+DW89La0=",
        version = "v1.0.0",
    )
    go_repository(
        name = "com_github_xeipuuv_gojsonpointer",
        importpath = "github.com/xeipuuv/gojsonpointer",
        sum = "h1:J9EGpcZtP0E/raorCMxlFGSTBrsSlaDGf3jU/qvAE2c=",
        version = "v0.0.0-20180127040702-4e3ac2762d5f",
    )
    go_repository(
        name = "com_github_xeipuuv_gojsonreference",
        importpath = "github.com/xeipuuv/gojsonreference",
        sum = "h1:EzJWgHovont7NscjpAxXsDA8S8BMYve8Y5+7cuRE7R0=",
        version = "v0.0.0-20180127040603-bd5ef7bd5415",
    )
    go_repository(
        name = "com_github_xeipuuv_gojsonschema",
        importpath = "github.com/xeipuuv/gojsonschema",
        sum = "h1:LhYJRs+L4fBtjZUfuSZIKGeVu0QRy8e5Xi7D17UxZ74=",
        version = "v1.2.0",
    )
    go_repository(
        name = "com_github_xiang90_probing",
        importpath = "github.com/xiang90/probing",
        sum = "h1:eY9dn8+vbi4tKz5Qo6v2eYzo7kUS51QINcR5jNpbZS8=",
        version = "v0.0.0-20190116061207-43a291ad63a2",
    )
    go_repository(
        name = "com_github_xlab_treeprint",
        importpath = "github.com/xlab/treeprint",
        sum = "h1:YdYsPAZ2pC6Tow/nPZOPQ96O3hm/ToAkGsPLzedXERk=",
        version = "v0.0.0-20180616005107-d6fb6747feb6",
    )
    go_repository(
        name = "com_github_xordataexchange_crypt",
        importpath = "github.com/xordataexchange/crypt",
        sum = "h1:ESFSdwYZvkeru3RtdrYueztKhOBCSAAzS4Gf+k0tEow=",
        version = "v0.0.3-0.20170626215501-b2862e3d0a77",
    )

    go_repository(
        name = "com_github_xrash_smetrics",
        importpath = "github.com/xrash/smetrics",
        sum = "h1:bAn7/zixMGCfxrRTfdpNzjtPYqr8smhKouy9mxVdGPU=",
        version = "v0.0.0-20201216005158-039620a65673",
    )
    go_repository(
        name = "com_github_xtaci_kcp_go",
        importpath = "github.com/xtaci/kcp-go",
        sum = "h1:TN1uey3Raw0sTz0Fg8GkfM0uH3YwzhnZWQ1bABv5xAg=",
        version = "v5.4.20+incompatible",
    )
    go_repository(
        name = "com_github_xtaci_lossyconn",
        importpath = "github.com/xtaci/lossyconn",
        sum = "h1:J0GxkO96kL4WF+AIT3M4mfUVinOCPgf2uUWYFUzN0sM=",
        version = "v0.0.0-20190602105132-8df528c0c9ae",
    )
    go_repository(
        name = "com_github_yalp_jsonpath",
        importpath = "github.com/yalp/jsonpath",
        sum = "h1:6fRhSjgLCkTD3JnJxvaJ4Sj+TYblw757bqYgZaOq5ZY=",
        version = "v0.0.0-20180802001716-5cc68e5049a0",
    )
    go_repository(
        name = "com_github_yosssi_ace",
        importpath = "github.com/yosssi/ace",
        sum = "h1:tUkIP/BLdKqrlrPwcmH0shwEEhTRHoGnc1wFIWmaBUA=",
        version = "v0.0.5",
    )
    go_repository(
        name = "com_github_yudai_gojsondiff",
        importpath = "github.com/yudai/gojsondiff",
        sum = "h1:27cbfqXLVEJ1o8I6v3y9lg8Ydm53EKqHXAOMxEGlCOA=",
        version = "v1.0.0",
    )
    go_repository(
        name = "com_github_yudai_golcs",
        importpath = "github.com/yudai/golcs",
        sum = "h1:BHyfKlQyqbsFN5p3IfnEUduWvb9is428/nNb5L3U01M=",
        version = "v0.0.0-20170316035057-ecda9a501e82",
    )
    go_repository(
        name = "com_github_yudai_pp",
        importpath = "github.com/yudai/pp",
        sum = "h1:Q4//iY4pNF6yPLZIigmvcl7k/bPgrcTPIFIcmawg5bI=",
        version = "v2.0.1+incompatible",
    )
    go_repository(
        name = "com_github_yuin_goldmark",
        importpath = "github.com/yuin/goldmark",
        sum = "h1:fVcFKWvrslecOb/tg+Cc05dkeYx540o0FuFt3nUVDoE=",
        version = "v1.4.13",
    )

    go_repository(
        name = "com_github_yusufpapurcu_wmi",
        importpath = "github.com/yusufpapurcu/wmi",
        sum = "h1:KBNDSne4vP5mbSWnJbO+51IMOXJB67QiYCSBrubbPRg=",
        version = "v1.2.2",
    )
    go_repository(
        name = "com_google_cloud_go",
        importpath = "cloud.google.com/go",
        sum = "h1:at8Tk2zUz63cLPR0JPWm5vp77pEZmzxEQBEfRKn1VV8=",
        version = "v0.81.0",
    )
    go_repository(
        name = "com_google_cloud_go_bigquery",
        importpath = "cloud.google.com/go/bigquery",
        sum = "h1:PQcPefKFdaIzjQFbiyOgAqyx8q5djaE7x9Sqe712DPA=",
        version = "v1.8.0",
    )
    go_repository(
        name = "com_google_cloud_go_bigtable",
        importpath = "cloud.google.com/go/bigtable",
        sum = "h1:F4cCmA4nuV84V5zYQ3MKY+M1Cw1avHDuf3S/LcZPA9c=",
        version = "v1.2.0",
    )
    go_repository(
        name = "com_google_cloud_go_compute_metadata",
        importpath = "cloud.google.com/go/compute/metadata",
        sum = "h1:nBbNSZyDpkNlo3DepaaLKVuO7ClyifSAmNloSCZrHnQ=",
        version = "v0.2.0",
    )
    go_repository(
        name = "com_google_cloud_go_datastore",
        importpath = "cloud.google.com/go/datastore",
        sum = "h1:/May9ojXjRkPBNVrq+oWLqmWCkr4OU5uRY29bu0mRyQ=",
        version = "v1.1.0",
    )
    go_repository(
        name = "com_google_cloud_go_firestore",
        importpath = "cloud.google.com/go/firestore",
        sum = "h1:9x7Bx0A9R5/M9jibeJeZWqjeVEIxYW9fZYqB9a70/bY=",
        version = "v1.1.0",
    )

    go_repository(
        name = "com_google_cloud_go_pubsub",
        importpath = "cloud.google.com/go/pubsub",
        sum = "h1:ukjixP1wl0LpnZ6LWtZJ0mX5tBmjp1f8Sqer8Z2OMUU=",
        version = "v1.3.1",
    )
    go_repository(
        name = "com_google_cloud_go_storage",
        importpath = "cloud.google.com/go/storage",
        sum = "h1:STgFzyU5/8miMl0//zKh2aQeTyeaUH3WN9bSUiJ09bA=",
        version = "v1.10.0",
    )

    go_repository(
        name = "com_lukechampine_blake3",
        importpath = "lukechampine.com/blake3",
        sum = "h1:GgRMhmdsuK8+ii6UZFDL8Nb+VyMwadAgcJyfYHxG6n0=",
        version = "v1.1.7",
    )
    go_repository(
        name = "com_shuralyov_dmitri_app_changes",
        importpath = "dmitri.shuralyov.com/app/changes",
        sum = "h1:hJiie5Bf3QucGRa4ymsAUOxyhYwGEz1xrsVk0P8erlw=",
        version = "v0.0.0-20180602232624-0a106ad413e3",
    )
    go_repository(
        name = "com_shuralyov_dmitri_gpu_mtl",
        importpath = "dmitri.shuralyov.com/gpu/mtl",
        sum = "h1:VpgP7xuJadIUuKccphEpTJnWhS2jkQyMt6Y7pJCD7fY=",
        version = "v0.0.0-20190408044501-666a987793e9",
    )
    go_repository(
        name = "com_shuralyov_dmitri_html_belt",
        importpath = "dmitri.shuralyov.com/html/belt",
        sum = "h1:SPOUaucgtVls75mg+X7CXigS71EnsfVUK/2CgVrwqgw=",
        version = "v0.0.0-20180602232347-f7d459c86be0",
    )
    go_repository(
        name = "com_shuralyov_dmitri_service_change",
        importpath = "dmitri.shuralyov.com/service/change",
        sum = "h1:GvWw74lx5noHocd+f6HBMXK6DuggBB1dhVkuGZbv7qM=",
        version = "v0.0.0-20181023043359-a85b471d5412",
    )
    go_repository(
        name = "com_shuralyov_dmitri_state",
        importpath = "dmitri.shuralyov.com/state",
        sum = "h1:ivON6cwHK1OH26MZyWDCnbTRZZf0IhNsENoNAKFS1g4=",
        version = "v0.0.0-20180228185332-28bcc343414c",
    )
    go_repository(
        name = "com_sourcegraph_sourcegraph_appdash",
        importpath = "sourcegraph.com/sourcegraph/appdash",
        sum = "h1:ucqkfpjg9WzSUubAO62csmucvxl4/JeW3F4I4909XkM=",
        version = "v0.0.0-20190731080439-ebfcffb1b5c0",
    )
    go_repository(
        name = "com_sourcegraph_sourcegraph_go_diff",
        importpath = "sourcegraph.com/sourcegraph/go-diff",
        sum = "h1:eTiIR0CoWjGzJcnQ3OkhIl/b9GJovq4lSAVRt0ZFEG8=",
        version = "v0.5.0",
    )
    go_repository(
        name = "com_sourcegraph_sqs_pbtypes",
        importpath = "sourcegraph.com/sqs/pbtypes",
        sum = "h1:JPJh2pk3+X4lXAkZIk2RuE/7/FoK9maXw+TNPJhVS/c=",
        version = "v0.0.0-20180604144634-d3ebe8f20ae4",
    )
    go_repository(
        name = "in_gopkg_alecthomas_kingpin_v2",
        importpath = "gopkg.in/alecthomas/kingpin.v2",
        sum = "h1:jMFz6MfLP0/4fUyZle81rXUoxOBFi19VUFKVDOQfozc=",
        version = "v2.2.6",
    )
    go_repository(
        name = "in_gopkg_bsm_ratelimit_v1",
        importpath = "gopkg.in/bsm/ratelimit.v1",
        sum = "h1:stTHdEoWg1pQ8riaP5ROrjS6zy6wewH/Q2iwnLCQUXY=",
        version = "v1.0.0-20160220154919-db14e161995a",
    )

    go_repository(
        name = "in_gopkg_cenkalti_backoff_v1",
        importpath = "gopkg.in/cenkalti/backoff.v1",
        sum = "h1:Arh75ttbsvlpVA7WtVpH4u9h6Zl46xuptxqLxPiSo4Y=",
        version = "v1.1.0",
    )
    go_repository(
        name = "in_gopkg_check_v1",
        importpath = "gopkg.in/check.v1",
        sum = "h1:Hei/4ADfdWqJk1ZMxUNpqntNwaWcugrBjAiHlqqRiVk=",
        version = "v1.0.0-20201130134442-10cb98267c6c",
    )
    go_repository(
        name = "in_gopkg_cheggaaa_pb_v1",
        importpath = "gopkg.in/cheggaaa/pb.v1",
        sum = "h1:Ev7yu1/f6+d+b3pi5vPdRPc6nNtP1umSfcWiEfRqv6I=",
        version = "v1.0.25",
    )

    go_repository(
        name = "in_gopkg_d4l3k_messagediff_v1",
        importpath = "gopkg.in/d4l3k/messagediff.v1",
        sum = "h1:70AthpjunwzUiarMHyED52mj9UwtAnE89l1Gmrt3EU0=",
        version = "v1.2.1",
    )
    go_repository(
        name = "in_gopkg_errgo_v2",
        importpath = "gopkg.in/errgo.v2",
        sum = "h1:0vLT13EuvQ0hNvakwLuFZ/jYrLp5F3kcWHXdRggjCE8=",
        version = "v2.1.0",
    )
    go_repository(
        name = "in_gopkg_fsnotify_v1",
        importpath = "gopkg.in/fsnotify.v1",
        sum = "h1:xOHLXZwVvI9hhs+cLKq5+I5onOuwQLhQwiu63xxlHs4=",
        version = "v1.4.7",
    )
    go_repository(
        name = "in_gopkg_gcfg_v1",
        importpath = "gopkg.in/gcfg.v1",
        sum = "h1:m8OOJ4ccYHnx2f4gQwpno8nAX5OGOh7RLaaz0pj3Ogs=",
        version = "v1.2.3",
    )
    go_repository(
        name = "in_gopkg_go_playground_assert_v1",
        importpath = "gopkg.in/go-playground/assert.v1",
        sum = "h1:xoYuJVE7KT85PYWrN730RguIQO0ePzVRfFMXadIrXTM=",
        version = "v1.2.1",
    )
    go_repository(
        name = "in_gopkg_go_playground_validator_v8",
        importpath = "gopkg.in/go-playground/validator.v8",
        sum = "h1:lFB4DoMU6B626w8ny76MV7VX6W2VHct2GVOI3xgiMrQ=",
        version = "v8.18.2",
    )

    go_repository(
        name = "in_gopkg_inf_v0",
        importpath = "gopkg.in/inf.v0",
        sum = "h1:73M5CoZyi3ZLMOyDlQh031Cx6N9NDJ2Vvfl76EDAgDc=",
        version = "v0.9.1",
    )
    go_repository(
        name = "in_gopkg_ini_v1",
        importpath = "gopkg.in/ini.v1",
        sum = "h1:Dgnx+6+nfE+IfzjUEISNeydPJh9AXNNsWbGP9KzCsOA=",
        version = "v1.67.0",
    )
    go_repository(
        name = "in_gopkg_jcmturner_aescts_v1",
        importpath = "gopkg.in/jcmturner/aescts.v1",
        sum = "h1:cVVZBK2b1zY26haWB4vbBiZrfFQnfbTVrE3xZq6hrEw=",
        version = "v1.0.1",
    )
    go_repository(
        name = "in_gopkg_jcmturner_dnsutils_v1",
        importpath = "gopkg.in/jcmturner/dnsutils.v1",
        sum = "h1:cIuC1OLRGZrld+16ZJvvZxVJeKPsvd5eUIvxfoN5hSM=",
        version = "v1.0.1",
    )
    go_repository(
        name = "in_gopkg_jcmturner_goidentity_v3",
        importpath = "gopkg.in/jcmturner/goidentity.v3",
        sum = "h1:1duIyWiTaYvVx3YX2CYtpJbUFd7/UuPYCfgXtQ3VTbI=",
        version = "v3.0.0",
    )
    go_repository(
        name = "in_gopkg_jcmturner_gokrb5_v7",
        importpath = "gopkg.in/jcmturner/gokrb5.v7",
        sum = "h1:a9tsXlIDD9SKxotJMK3niV7rPZAJeX2aD/0yg3qlIrg=",
        version = "v7.5.0",
    )
    go_repository(
        name = "in_gopkg_jcmturner_rpc_v1",
        importpath = "gopkg.in/jcmturner/rpc.v1",
        sum = "h1:QHIUxTX1ISuAv9dD2wJ9HWQVuWDX/Zc0PfeC2tjc4rU=",
        version = "v1.1.0",
    )
    go_repository(
        name = "in_gopkg_mgo_v2",
        importpath = "gopkg.in/mgo.v2",
        sum = "h1:xcEWjVhvbDy+nHP67nPDDpbYrY+ILlfndk4bRioVHaU=",
        version = "v2.0.0-20180705113604-9856a29383ce",
    )

    go_repository(
        name = "in_gopkg_natefinch_npipe_v2",
        importpath = "gopkg.in/natefinch/npipe.v2",
        sum = "h1:+JknDZhAj8YMt7GC73Ei8pv4MzjDUNPHgQWJdtMAaDU=",
        version = "v2.0.0-20160621034901-c1b8fa8bdcce",
    )
    go_repository(
        name = "in_gopkg_redis_v4",
        importpath = "gopkg.in/redis.v4",
        sum = "h1:y3XbwQAiHwgNLUng56mgWYK39vsPqo8sT84XTEcxjr0=",
        version = "v4.2.4",
    )
    go_repository(
        name = "in_gopkg_resty_v1",
        importpath = "gopkg.in/resty.v1",
        sum = "h1:CuXP0Pjfw9rOuY6EP+UvtNvt5DSqHpIxILZKT/quCZI=",
        version = "v1.12.0",
    )

    go_repository(
        name = "in_gopkg_tomb_v1",
        importpath = "gopkg.in/tomb.v1",
        sum = "h1:uRGJdciOHaEIrze2W8Q3AKkepLTh2hOroT7a+7czfdQ=",
        version = "v1.0.0-20141024135613-dd632973f1e7",
    )
    go_repository(
        name = "in_gopkg_warnings_v0",
        importpath = "gopkg.in/warnings.v0",
        sum = "h1:wFXVbFY8DY5/xOe1ECiWdKCzZlxgshcYVNkBHstARME=",
        version = "v0.1.2",
    )

    go_repository(
        name = "in_gopkg_yaml_v2",
        importpath = "gopkg.in/yaml.v2",
        sum = "h1:D8xgwECY7CYvx+Y2n4sBz93Jn9JRvxdiyyo8CTfuKaY=",
        version = "v2.4.0",
    )

    go_repository(
        name = "in_gopkg_yaml_v3",
        importpath = "gopkg.in/yaml.v3",
        sum = "h1:fxVm/GzAzEWqLHuvctI91KS9hhNmmWOoWu0XTYJS7CA=",
        version = "v3.0.1",
    )
    go_repository(
        name = "io_etcd_go_bbolt",
        importpath = "go.etcd.io/bbolt",
        sum = "h1:/ecaJf0sk1l4l6V4awd65v2C3ILy7MSj+s/x1ADCIMU=",
        version = "v1.3.6",
    )
    go_repository(
        name = "io_etcd_go_etcd",
        importpath = "go.etcd.io/etcd",
        sum = "h1:VcrIfasaLFkyjk6KNlXQSzO+B0fZcnECiDrKJsfxka0=",
        version = "v0.0.0-20191023171146-3cf2f69b5738",
    )
    go_repository(
        name = "io_etcd_go_etcd_api_v3",
        importpath = "go.etcd.io/etcd/api/v3",
        sum = "h1:GsV3S+OfZEOCNXdtNkBSR7kgLobAa/SO6tCxRa0GAYw=",
        version = "v3.5.0",
    )
    go_repository(
        name = "io_etcd_go_etcd_client_pkg_v3",
        importpath = "go.etcd.io/etcd/client/pkg/v3",
        sum = "h1:2aQv6F436YnN7I4VbI8PPYrBhu+SmrTaADcf8Mi/6PU=",
        version = "v3.5.0",
    )
    go_repository(
        name = "io_etcd_go_etcd_client_v2",
        importpath = "go.etcd.io/etcd/client/v2",
        sum = "h1:ftQ0nOOHMcbMS3KIaDQ0g5Qcd6bhaBrQT6b89DfwLTs=",
        version = "v2.305.0",
    )

    go_repository(
        name = "io_k8s_api",
        importpath = "k8s.io/api",
        sum = "h1:2AJaUQdgUZLoDZHrun21PW2Nx9+ll6cUzvn3IKhSIn0=",
        version = "v0.18.3",
    )

    go_repository(
        name = "io_k8s_apimachinery",
        build_file_proto_mode = "disable_global",
        importpath = "k8s.io/apimachinery",
        sum = "h1:pOGcbVAhxADgUYnjS08EFXs9QMl8qaH5U4fr5LGUrSk=",
        version = "v0.18.3",
    )
    go_repository(
        name = "io_k8s_client_go",
        build_extra_args = ["-exclude=vendor"],
        build_naming_convention = "go_default_library",
        importpath = "k8s.io/client-go",
        sum = "h1:QaJzz92tsN67oorwzmoB0a9r9ZVHuD5ryjbCKP0U22k=",
        version = "v0.18.3",
    )
    go_repository(
        name = "io_k8s_gengo",
        importpath = "k8s.io/gengo",
        sum = "h1:4s3/R4+OYYYUKptXPhZKjQ04WJ6EhQQVFdjOFvCazDk=",
        version = "v0.0.0-20190128074634-0689ccc1d7d6",
    )

    go_repository(
        name = "io_k8s_klog",
        importpath = "k8s.io/klog",
        sum = "h1:Pt+yjF5aB1xDSVbau4VsWe+dQNzA0qv1LlXdC2dF6Q8=",
        version = "v1.0.0",
    )
    go_repository(
        name = "io_k8s_klog_v2",
        importpath = "k8s.io/klog/v2",
        sum = "h1:lyJt0TWMPaGoODa8B8bUuxgHS3W/m/bNr2cca3brA/g=",
        version = "v2.80.0",
    )
    go_repository(
        name = "io_k8s_kube_openapi",
        importpath = "k8s.io/kube-openapi",
        sum = "h1:Oh3Mzx5pJ+yIumsAD0MOECPVeXsVot0UkiaCGVyfGQY=",
        version = "v0.0.0-20200410145947-61e04a5be9a6",
    )

    go_repository(
        name = "io_k8s_sigs_structured_merge_diff_v3",
        importpath = "sigs.k8s.io/structured-merge-diff/v3",
        sum = "h1:dOmIZBMfhcHS09XZkMyUgkq5trg3/jRyJYFZUiaOp8E=",
        version = "v3.0.0",
    )

    go_repository(
        name = "io_k8s_sigs_yaml",
        importpath = "sigs.k8s.io/yaml",
        sum = "h1:kr/MCeFWJWTwyaHoR9c8EjH9OumOmoF9YGiZd7lFm/Q=",
        version = "v1.2.0",
    )
    go_repository(
        name = "io_k8s_utils",
        importpath = "k8s.io/utils",
        sum = "h1:ZtTUW5+ZWaoqjR3zOpRa7oFJ5d4aA22l4me/xArfOIc=",
        version = "v0.0.0-20200520001619-278ece378a50",
    )
    go_repository(
        name = "io_moul_http2curl",
        importpath = "moul.io/http2curl",
        sum = "h1:6XwpyZOYsgZJrU8exnG87ncVkU1FVCcTRpwzOkTDUi8=",
        version = "v1.0.0",
    )

    go_repository(
        name = "io_nhooyr_websocket",
        importpath = "nhooyr.io/websocket",
        sum = "h1:usjR2uOr/zjjkVMy0lW+PPohFok7PCow5sDjLgX4P4g=",
        version = "v1.8.7",
    )

    go_repository(
        name = "io_opencensus_go",
        importpath = "go.opencensus.io",
        sum = "h1:y73uSU6J157QMP2kn2r30vwW1A2W2WFwSCGnAVxeaD0=",
        version = "v0.24.0",
    )
    go_repository(
        name = "io_opencensus_go_contrib_exporter_jaeger",
        importpath = "contrib.go.opencensus.io/exporter/jaeger",
        sum = "h1:yGBYzYMewVL0yO9qqJv3Z5+IRhPdU7e9o/2oKpX4YvI=",
        version = "v0.2.1",
    )
    go_repository(
        name = "io_opentelemetry_go_proto_otlp",
        importpath = "go.opentelemetry.io/proto/otlp",
        sum = "h1:rwOQPCuKAKmwGKq2aVNnYIibI6wnV7EvzgfTCzcdGg8=",
        version = "v0.7.0",
    )
    go_repository(
        name = "io_rsc_binaryregexp",
        importpath = "rsc.io/binaryregexp",
        sum = "h1:HfqmD5MEmC0zvwBuF187nq9mdnXjXsSivRiXN7SmRkE=",
        version = "v0.2.0",
    )
    go_repository(
        name = "io_rsc_pdf",
        importpath = "rsc.io/pdf",
        sum = "h1:k1MczvYDUvJBe93bYd7wrZLLUEcLZAuF824/I4e5Xr4=",
        version = "v0.1.1",
    )
    go_repository(
        name = "io_rsc_quote_v3",
        importpath = "rsc.io/quote/v3",
        sum = "h1:9JKUTTIUgS6kzR9mK1YuGKv6Nl+DijDNIc0ghT58FaY=",
        version = "v3.1.0",
    )
    go_repository(
        name = "io_rsc_sampler",
        importpath = "rsc.io/sampler",
        sum = "h1:7uVkIFmeBqHfdjD+gZwtXXI+RODJ2Wc4O7MPEh/QiW4=",
        version = "v1.3.0",
    )

    go_repository(
        name = "io_rsc_tmplfunc",
        importpath = "rsc.io/tmplfunc",
        sum = "h1:53XFQh69AfOa8Tw0Jm7t+GV7KZhOi6jzsCzTtKbMvzU=",
        version = "v0.0.3",
    )
    go_repository(
        name = "org_apache_git_thrift_git",
        importpath = "git.apache.org/thrift.git",
        sum = "h1:OR8VhtwhcAI3U48/rzBsVOuHi0zDPzYI1xASVcdSgR8=",
        version = "v0.0.0-20180902110319-2566ecd5d999",
    )
    go_repository(
        name = "org_collectd",
        importpath = "collectd.org",
        sum = "h1:iNBHGw1VvPJxH2B6RiFWFZ+vsjo1lCdRszBeOuwGi00=",
        version = "v0.3.0",
    )
    go_repository(
        name = "org_go4",
        importpath = "go4.org",
        sum = "h1:+hE86LblG4AyDgwMCLTE6FOlM9+qjHSYS+rKqxUVdsM=",
        version = "v0.0.0-20180809161055-417644f6feb5",
    )
    go_repository(
        name = "org_go4_grpc",
        importpath = "grpc.go4.org",
        sum = "h1:tmXTu+dfa+d9Evp8NpJdgOy6+rt8/x4yG7qPBrtNfLY=",
        version = "v0.0.0-20170609214715-11d0a25b4919",
    )

    go_repository(
        name = "org_golang_google_api",
        importpath = "google.golang.org/api",
        sum = "h1:URs6qR1lAxDsqWITsQXI4ZkGiYJ5dHtRNiCpfs2OeKA=",
        version = "v0.44.0",
    )
    go_repository(
        name = "org_golang_google_appengine",
        importpath = "google.golang.org/appengine",
        sum = "h1:FZR1q0exgwxzPzp/aF+VccGrSfxfPpkBqjIIEq3ru6c=",
        version = "v1.6.7",
    )
    go_repository(
        name = "org_golang_google_genproto",
        importpath = "google.golang.org/genproto",
        sum = "h1:R1r5J0u6Cx+RNl/6mezTw6oA14cmKC96FeUwL6A9bd4=",
        version = "v0.0.0-20210624195500-8bfb893ecb84",
    )

    go_repository(
        name = "org_golang_google_grpc",
        build_file_proto_mode = "disable",
        importpath = "google.golang.org/grpc",
        sum = "h1:AGJ0Ih4mHjSeibYkFGh1dD9KJ/eOtZ93I6hoHhukQ5Q=",
        version = "v1.40.0",
    )
    go_repository(
        name = "org_golang_google_grpc_cmd_protoc_gen_go_grpc",
        importpath = "google.golang.org/grpc/cmd/protoc-gen-go-grpc",
        sum = "h1:lQ+dE99pFsb8osbJB3oRfE5eW4Hx6a/lZQr8Jh+eoT4=",
        version = "v1.0.0",
    )

    go_repository(
        name = "org_golang_google_protobuf",
        importpath = "google.golang.org/protobuf",
        sum = "h1:d0NfwRgPtno5B1Wa6L2DAG+KivqkdutMf1UhdNx175w=",
        version = "v1.28.1",
    )
    go_repository(
        name = "org_golang_x_build",
        importpath = "golang.org/x/build",
        sum = "h1:E2M5QgjZ/Jg+ObCQAudsXxuTsLj7Nl5RV/lZcQZmKSo=",
        version = "v0.0.0-20190111050920-041ab4dc3f9d",
    )

    go_repository(
        name = "org_golang_x_crypto",
        importpath = "golang.org/x/crypto",
        sum = "h1:U/0M97KRkSFvyD/3FSmdP5W5swImpNgle/EHFhOsQPE=",
        version = "v0.5.0",
    )
    go_repository(
        name = "org_golang_x_exp",
        importpath = "golang.org/x/exp",
        sum = "h1:xP7rWLUr1e1n2xkK5YB4LI0hPEy3LJC6Wk+D4pGlOJg=",
        version = "v0.0.0-20230206171751-46f607a40771",
    )
    go_repository(
        name = "org_golang_x_image",
        importpath = "golang.org/x/image",
        sum = "h1:+qEpEAPhDZ1o0x3tHzZTQDArnOixOzGD9HUJfcg0mb4=",
        version = "v0.0.0-20190802002840-cff245a6509b",
    )
    go_repository(
        name = "org_golang_x_lint",
        importpath = "golang.org/x/lint",
        sum = "h1:VLliZ0d+/avPrXXH+OakdXhpJuEoBZuwh1m2j7U6Iug=",
        version = "v0.0.0-20210508222113-6edffad5e616",
    )
    go_repository(
        name = "org_golang_x_mobile",
        importpath = "golang.org/x/mobile",
        sum = "h1:4+4C/Iv2U4fMZBiMCc98MG1In4gJY5YRhtpDNeDeHWs=",
        version = "v0.0.0-20190719004257-d2bd2a29d028",
    )

    go_repository(
        name = "org_golang_x_mod",
        importpath = "golang.org/x/mod",
        sum = "h1:LUYupSeNrTNCGzR/hVBk2NHZO4hXcVaW1k4Qx7rjPx8=",
        version = "v0.8.0",
    )

    go_repository(
        name = "org_golang_x_net",
        importpath = "golang.org/x/net",
        sum = "h1:rJrUqqhjsgNp7KqAIc25s9pZnjU7TUcSY7HcVZjdn1g=",
        version = "v0.7.0",
    )
    go_repository(
        name = "org_golang_x_oauth2",
        importpath = "golang.org/x/oauth2",
        sum = "h1:6l90koy8/LaBLmLu8jpHeHexzMwEita0zFfYlggy2F8=",
        version = "v0.3.0",
    )
    go_repository(
        name = "org_golang_x_perf",
        importpath = "golang.org/x/perf",
        sum = "h1:xYq6+9AtI+xP3M4r0N1hCkHrInHDBohhquRgx9Kk6gI=",
        version = "v0.0.0-20180704124530-6e6d33e29852",
    )

    go_repository(
        name = "org_golang_x_sync",
        importpath = "golang.org/x/sync",
        sum = "h1:wsuoTGHzEhffawBOhz5CYhcrV4IdKZbEyZjBMuTp12o=",
        version = "v0.1.0",
    )
    go_repository(
        name = "org_golang_x_sys",
        importpath = "golang.org/x/sys",
        sum = "h1:MUK/U/4lj1t1oPg0HfuXDN/Z1wv31ZJ/YcPiGccS4DU=",
        version = "v0.5.0",
    )
    go_repository(
        name = "org_golang_x_term",
        importpath = "golang.org/x/term",
        sum = "h1:n2a8QNdAb0sZNpU9R1ALUXBbY+w51fCQDN+7EdxNBsY=",
        version = "v0.5.0",
    )

    go_repository(
        name = "org_golang_x_text",
        importpath = "golang.org/x/text",
        sum = "h1:4BRB4x83lYWy72KwLD/qYDuTu7q9PjSagHvijDw7cLo=",
        version = "v0.7.0",
    )
    go_repository(
        name = "org_golang_x_time",
        importpath = "golang.org/x/time",
        sum = "h1:Yx9k8YCG3dvF87UAn2tu2HQLf2dt/eR1bXxpLMWeH+Y=",
        version = "v0.0.0-20220922220347-f3bd1da661af",
    )
    go_repository(
        name = "org_golang_x_tools",
        importpath = "golang.org/x/tools",
        sum = "h1:BOw41kyTf3PuCW1pVQf8+Cyg8pMlkYB1oo9iJ6D/lKM=",
        version = "v0.6.0",
    )
    go_repository(
        name = "org_golang_x_xerrors",
        importpath = "golang.org/x/xerrors",
        sum = "h1:5Pf6pFKu98ODmgnpvkJ3kFUOQGGLIzLIkbzUHp47618=",
        version = "v0.0.0-20220517211312-f3a8303e98df",
    )
    go_repository(
        name = "org_gonum_v1_gonum",
        importpath = "gonum.org/v1/gonum",
        sum = "h1:CCXrcPKiGGotvnN6jfUsKk4rRqm7q09/YbKb5xCEvtM=",
        version = "v0.8.2",
    )
    go_repository(
        name = "org_gonum_v1_netlib",
        importpath = "gonum.org/v1/netlib",
        sum = "h1:OE9mWmgKkjJyEmDAAtGMPjXu+YNeGvK9VTSHY6+Qihc=",
        version = "v0.0.0-20190313105609-8cb42192e0e0",
    )
    go_repository(
        name = "org_gonum_v1_plot",
        importpath = "gonum.org/v1/plot",
        sum = "h1:Qh4dB5D/WpoUUp3lSod7qgoyEHbDGPUWjIbnqdqqe1k=",
        version = "v0.0.0-20190515093506-e2840ee46a6b",
    )

    go_repository(
        name = "org_uber_go_atomic",
        importpath = "go.uber.org/atomic",
        sum = "h1:9qC72Qh0+3MqyJbAn8YU5xVq1frD8bn3JtD2oXtafVQ=",
        version = "v1.10.0",
    )

    go_repository(
        name = "org_uber_go_automaxprocs",
        build_directives = [
            # Do not use this library directly.
            # Rather, load maxprocs from github.com/prysmaticlabs/runtime/maxprocs.
            "gazelle:go_visibility @prysm//runtime/maxprocs:__pkg__",
        ],
        importpath = "go.uber.org/automaxprocs",
        sum = "h1:II28aZoGdaglS5vVNnspf28lnZpXScxtIozx1lAjdb0=",
        version = "v1.3.0",
    )
    go_repository(
        name = "org_uber_go_dig",
        importpath = "go.uber.org/dig",
        sum = "h1:vq3YWr8zRj1eFGC7Gvf907hE0eRjPTZ1d3xHadD6liE=",
        version = "v1.15.0",
    )
    go_repository(
        name = "org_uber_go_fx",
        importpath = "go.uber.org/fx",
        sum = "h1:bUNI6oShr+OVFQeU8cDNbnN7VFsu+SsjHzUF51V/GAU=",
        version = "v1.18.2",
    )
    go_repository(
        name = "org_uber_go_goleak",
        importpath = "go.uber.org/goleak",
        sum = "h1:gZAh5/EyT/HQwlpkCy6wTpqfH9H8Lz8zbm3dZh+OyzA=",
        version = "v1.1.12",
    )

    go_repository(
        name = "org_uber_go_multierr",
        importpath = "go.uber.org/multierr",
        sum = "h1:dg6GjLku4EH+249NNmoIciG9N/jURbDG+pFlTkhzIC8=",
        version = "v1.8.0",
    )
    go_repository(
        name = "org_uber_go_tools",
        importpath = "go.uber.org/tools",
        sum = "h1:0mgffUl7nfd+FpvXMVz4IDEaUSmT1ysygQC7qYo7sG4=",
        version = "v0.0.0-20190618225709-2cfd321de3ee",
    )

    go_repository(
        name = "org_uber_go_zap",
        importpath = "go.uber.org/zap",
        sum = "h1:FiJd5l1UOLj0wCgbSE0rwwXHzEdAZS6hiiSnxJN/D60=",
        version = "v1.24.0",
    )

    # Note: go_repository is already wrapped with maybe!
    maybe(
        git_repository,
        name = "vaticle_bazel_distribution",
        commit = "96424c85195a97dad81f69fdbbef2e1574bf8801",
        remote = "https://github.com/vaticle/bazel-distribution",
        shallow_since = "1569509514 +0300",
    )<|MERGE_RESOLUTION|>--- conflicted
+++ resolved
@@ -4196,16 +4196,6 @@
         sum = "h1:264/meVYWt1wFw6Mtn+xwkZkXjID42gNra4rycoiDXI=",
         version = "v2.8.2",
     )
-
-<<<<<<< HEAD
-    go_repository(
-        name = "com_github_wercker_journalhook",
-        importpath = "github.com/wercker/journalhook",
-        sum = "h1:shC1HB1UogxN5Ech3Yqaaxj1X/P656PPCB4RbojIJqc=",
-        version = "v0.0.0-20180428041537-5d0a5ae867b3",
-    )
-=======
->>>>>>> f4681fde
     go_repository(
         name = "com_github_willf_bitset",
         importpath = "github.com/willf/bitset",
