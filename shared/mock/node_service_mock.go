--- conflicted
+++ resolved
@@ -37,13 +37,8 @@
 	return m.recorder
 }
 
-<<<<<<< HEAD
-// GetGenesis mocks base method.
-func (m *MockNodeClient) GetGenesis(arg0 context.Context, arg1 *emptypb.Empty, arg2 ...grpc.CallOption) (*eth.Genesis, error) {
-=======
 // GetGenesis mocks base method
 func (m *MockNodeClient) GetGenesis(arg0 context.Context, arg1 *emptypb.Empty, arg2 ...grpc.CallOption) (*v1alpha1.Genesis, error) {
->>>>>>> 72886986
 	m.ctrl.T.Helper()
 	varargs := []interface{}{arg0, arg1}
 	for _, a := range arg2 {
@@ -62,13 +57,8 @@
 	return mr.mock.ctrl.RecordCallWithMethodType(mr.mock, "GetGenesis", reflect.TypeOf((*MockNodeClient)(nil).GetGenesis), varargs...)
 }
 
-<<<<<<< HEAD
-// GetHost mocks base method.
-func (m *MockNodeClient) GetHost(arg0 context.Context, arg1 *emptypb.Empty, arg2 ...grpc.CallOption) (*eth.HostData, error) {
-=======
 // GetHost mocks base method
 func (m *MockNodeClient) GetHost(arg0 context.Context, arg1 *emptypb.Empty, arg2 ...grpc.CallOption) (*v1alpha1.HostData, error) {
->>>>>>> 72886986
 	m.ctrl.T.Helper()
 	varargs := []interface{}{arg0, arg1}
 	for _, a := range arg2 {
@@ -87,13 +77,8 @@
 	return mr.mock.ctrl.RecordCallWithMethodType(mr.mock, "GetHost", reflect.TypeOf((*MockNodeClient)(nil).GetHost), varargs...)
 }
 
-<<<<<<< HEAD
-// GetPeer mocks base method.
-func (m *MockNodeClient) GetPeer(arg0 context.Context, arg1 *eth.PeerRequest, arg2 ...grpc.CallOption) (*eth.Peer, error) {
-=======
 // GetPeer mocks base method
 func (m *MockNodeClient) GetPeer(arg0 context.Context, arg1 *v1alpha1.PeerRequest, arg2 ...grpc.CallOption) (*v1alpha1.Peer, error) {
->>>>>>> 72886986
 	m.ctrl.T.Helper()
 	varargs := []interface{}{arg0, arg1}
 	for _, a := range arg2 {
@@ -112,13 +97,8 @@
 	return mr.mock.ctrl.RecordCallWithMethodType(mr.mock, "GetPeer", reflect.TypeOf((*MockNodeClient)(nil).GetPeer), varargs...)
 }
 
-<<<<<<< HEAD
-// GetSyncStatus mocks base method.
-func (m *MockNodeClient) GetSyncStatus(arg0 context.Context, arg1 *emptypb.Empty, arg2 ...grpc.CallOption) (*eth.SyncStatus, error) {
-=======
 // GetSyncStatus mocks base method
 func (m *MockNodeClient) GetSyncStatus(arg0 context.Context, arg1 *emptypb.Empty, arg2 ...grpc.CallOption) (*v1alpha1.SyncStatus, error) {
->>>>>>> 72886986
 	m.ctrl.T.Helper()
 	varargs := []interface{}{arg0, arg1}
 	for _, a := range arg2 {
@@ -137,13 +117,8 @@
 	return mr.mock.ctrl.RecordCallWithMethodType(mr.mock, "GetSyncStatus", reflect.TypeOf((*MockNodeClient)(nil).GetSyncStatus), varargs...)
 }
 
-<<<<<<< HEAD
-// GetVersion mocks base method.
-func (m *MockNodeClient) GetVersion(arg0 context.Context, arg1 *emptypb.Empty, arg2 ...grpc.CallOption) (*eth.Version, error) {
-=======
 // GetVersion mocks base method
 func (m *MockNodeClient) GetVersion(arg0 context.Context, arg1 *emptypb.Empty, arg2 ...grpc.CallOption) (*v1alpha1.Version, error) {
->>>>>>> 72886986
 	m.ctrl.T.Helper()
 	varargs := []interface{}{arg0, arg1}
 	for _, a := range arg2 {
@@ -162,13 +137,8 @@
 	return mr.mock.ctrl.RecordCallWithMethodType(mr.mock, "GetVersion", reflect.TypeOf((*MockNodeClient)(nil).GetVersion), varargs...)
 }
 
-<<<<<<< HEAD
-// ListImplementedServices mocks base method.
-func (m *MockNodeClient) ListImplementedServices(arg0 context.Context, arg1 *emptypb.Empty, arg2 ...grpc.CallOption) (*eth.ImplementedServices, error) {
-=======
 // ListImplementedServices mocks base method
 func (m *MockNodeClient) ListImplementedServices(arg0 context.Context, arg1 *emptypb.Empty, arg2 ...grpc.CallOption) (*v1alpha1.ImplementedServices, error) {
->>>>>>> 72886986
 	m.ctrl.T.Helper()
 	varargs := []interface{}{arg0, arg1}
 	for _, a := range arg2 {
@@ -187,13 +157,8 @@
 	return mr.mock.ctrl.RecordCallWithMethodType(mr.mock, "ListImplementedServices", reflect.TypeOf((*MockNodeClient)(nil).ListImplementedServices), varargs...)
 }
 
-<<<<<<< HEAD
-// ListPeers mocks base method.
-func (m *MockNodeClient) ListPeers(arg0 context.Context, arg1 *emptypb.Empty, arg2 ...grpc.CallOption) (*eth.Peers, error) {
-=======
 // ListPeers mocks base method
 func (m *MockNodeClient) ListPeers(arg0 context.Context, arg1 *emptypb.Empty, arg2 ...grpc.CallOption) (*v1alpha1.Peers, error) {
->>>>>>> 72886986
 	m.ctrl.T.Helper()
 	varargs := []interface{}{arg0, arg1}
 	for _, a := range arg2 {
