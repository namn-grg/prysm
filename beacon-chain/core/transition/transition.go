--- conflicted
+++ resolved
@@ -264,11 +264,7 @@
 					tracing.AnnotateError(span, err)
 					return nil, errors.Wrap(err, "could not process epoch with optimizations")
 				}
-<<<<<<< HEAD
-			case version.Altair, version.Bellatrix, version.Capella, version.EIP4844:
-=======
 			} else if state.Version() >= version.Altair {
->>>>>>> b6a32c05
 				state, err = altair.ProcessEpoch(ctx, state)
 				if err != nil {
 					tracing.AnnotateError(span, err)
