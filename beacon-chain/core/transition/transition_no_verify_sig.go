package transition

import (
	"bytes"
	"context"
	"fmt"

	"github.com/pkg/errors"
	"github.com/prysmaticlabs/prysm/v5/beacon-chain/core/altair"
	b "github.com/prysmaticlabs/prysm/v5/beacon-chain/core/blocks"
	"github.com/prysmaticlabs/prysm/v5/beacon-chain/core/electra"
	"github.com/prysmaticlabs/prysm/v5/beacon-chain/core/transition/interop"
	v "github.com/prysmaticlabs/prysm/v5/beacon-chain/core/validators"
	"github.com/prysmaticlabs/prysm/v5/beacon-chain/state"
	field_params "github.com/prysmaticlabs/prysm/v5/config/fieldparams"
	"github.com/prysmaticlabs/prysm/v5/consensus-types/blocks"
	"github.com/prysmaticlabs/prysm/v5/consensus-types/interfaces"
	"github.com/prysmaticlabs/prysm/v5/crypto/bls"
	"github.com/prysmaticlabs/prysm/v5/monitoring/tracing"
	"github.com/prysmaticlabs/prysm/v5/runtime/version"
	"go.opencensus.io/trace"
)

// ExecuteStateTransitionNoVerifyAnySig defines the procedure for a state transition function.
// This does not validate any BLS signatures of attestations, block proposer signature, randao signature,
// it is used for performing a state transition as quickly as possible. This function also returns a signature
// set of all signatures not verified, so that they can be stored and verified later.
//
// WARNING: This method does not validate any signatures (i.e. calling `state_transition()` with `validate_result=False`).
// This method also modifies the passed in state.
//
// Spec pseudocode definition:
//
//	def state_transition(state: BeaconState, signed_block: ReadOnlySignedBeaconBlock, validate_result: bool=True) -> None:
//	  block = signed_block.message
//	  # Process slots (including those with no blocks) since block
//	  process_slots(state, block.slot)
//	  # Verify signature
//	  if validate_result:
//	      assert verify_block_signature(state, signed_block)
//	  # Process block
//	  process_block(state, block)
//	  # Verify state root
//	  if validate_result:
//	      assert block.state_root == hash_tree_root(state)
func ExecuteStateTransitionNoVerifyAnySig(
	ctx context.Context,
	st state.BeaconState,
	signed interfaces.ReadOnlySignedBeaconBlock,
) (*bls.SignatureBatch, state.BeaconState, error) {
	if ctx.Err() != nil {
		return nil, nil, ctx.Err()
	}
	if signed == nil || signed.IsNil() || signed.Block().IsNil() {
		return nil, nil, errors.New("nil block")
	}

	ctx, span := trace.StartSpan(ctx, "core.state.ExecuteStateTransitionNoVerifyAnySig")
	defer span.End()
	var err error

	interop.WriteBlockToDisk(signed, false /* Has the block failed */)
	interop.WriteStateToDisk(st)

	parentRoot := signed.Block().ParentRoot()
	st, err = ProcessSlotsUsingNextSlotCache(ctx, st, parentRoot[:], signed.Block().Slot())
	if err != nil {
		return nil, nil, errors.Wrap(err, "could not process slots")
	}

	// Execute per block transition.
	set, st, err := ProcessBlockNoVerifyAnySig(ctx, st, signed)
	if err != nil {
		return nil, nil, errors.Wrap(err, "could not process block")
	}

	// State root validation.
	postStateRoot, err := st.HashTreeRoot(ctx)
	if err != nil {
		return nil, nil, err
	}
	stateRoot := signed.Block().StateRoot()
	if !bytes.Equal(postStateRoot[:], stateRoot[:]) {
		return nil, nil, fmt.Errorf("could not validate state root, wanted: %#x, received: %#x",
			postStateRoot[:], signed.Block().StateRoot())
	}

	return set, st, nil
}

// CalculateStateRoot defines the procedure for a state transition function.
// This does not validate any BLS signatures in a block, it is used for calculating the
// state root of the state for the block proposer to use.
// This does not modify state.
//
// WARNING: This method does not validate any BLS signatures (i.e. calling `state_transition()` with `validate_result=False`).
// This is used for proposer to compute state root before proposing a new block, and this does not modify state.
//
// Spec pseudocode definition:
//
//	def state_transition(state: BeaconState, signed_block: ReadOnlySignedBeaconBlock, validate_result: bool=True) -> None:
//	  block = signed_block.message
//	  # Process slots (including those with no blocks) since block
//	  process_slots(state, block.slot)
//	  # Verify signature
//	  if validate_result:
//	      assert verify_block_signature(state, signed_block)
//	  # Process block
//	  process_block(state, block)
//	  # Verify state root
//	  if validate_result:
//	      assert block.state_root == hash_tree_root(state)
func CalculateStateRoot(
	ctx context.Context,
	state state.BeaconState,
	signed interfaces.ReadOnlySignedBeaconBlock,
) ([32]byte, error) {
	ctx, span := trace.StartSpan(ctx, "core.state.CalculateStateRoot")
	defer span.End()
	if ctx.Err() != nil {
		tracing.AnnotateError(span, ctx.Err())
		return [32]byte{}, ctx.Err()
	}
	if state == nil || state.IsNil() {
		return [32]byte{}, errors.New("nil state")
	}
	if signed == nil || signed.IsNil() || signed.Block().IsNil() {
		return [32]byte{}, errors.New("nil block")
	}

	// Copy state to avoid mutating the state reference.
	state = state.Copy()

	// Execute per slots transition.
	var err error
	parentRoot := signed.Block().ParentRoot()
	state, err = ProcessSlotsUsingNextSlotCache(ctx, state, parentRoot[:], signed.Block().Slot())
	if err != nil {
		return [32]byte{}, errors.Wrap(err, "could not process slots")
	}

	// Execute per block transition.
	state, err = ProcessBlockForStateRoot(ctx, state, signed)
	if err != nil {
		return [32]byte{}, errors.Wrap(err, "could not process block")
	}

	return state.HashTreeRoot(ctx)
}

// ProcessBlockNoVerifyAnySig creates a new, modified beacon state by applying block operation
// transformations as defined in the Ethereum Serenity specification. It does not validate
// any block signature except for deposit and slashing signatures. It also returns the relevant
// signature set from all the respective methods.
//
// Spec pseudocode definition:
//
//	def process_block(state: BeaconState, block: ReadOnlyBeaconBlock) -> None:
//	  process_block_header(state, block)
//	  process_randao(state, block.body)
//	  process_eth1_data(state, block.body)
//	  process_operations(state, block.body)
func ProcessBlockNoVerifyAnySig(
	ctx context.Context,
	st state.BeaconState,
	signed interfaces.ReadOnlySignedBeaconBlock,
) (*bls.SignatureBatch, state.BeaconState, error) {
	ctx, span := trace.StartSpan(ctx, "core.state.ProcessBlockNoVerifyAnySig")
	defer span.End()
	if err := blocks.BeaconBlockIsNil(signed); err != nil {
		return nil, nil, err
	}

	if st.Version() != signed.Block().Version() {
		return nil, nil, fmt.Errorf("state and block are different version. %d != %d", st.Version(), signed.Block().Version())
	}

	blk := signed.Block()
	st, err := ProcessBlockForStateRoot(ctx, st, signed)
	if err != nil {
		return nil, nil, err
	}

	sig := signed.Signature()
	bSet, err := b.BlockSignatureBatch(st, blk.ProposerIndex(), sig[:], blk.HashTreeRoot)
	if err != nil {
		tracing.AnnotateError(span, err)
		return nil, nil, errors.Wrap(err, "could not retrieve block signature set")
	}
	randaoReveal := signed.Block().Body().RandaoReveal()
	rSet, err := b.RandaoSignatureBatch(ctx, st, randaoReveal[:])
	if err != nil {
		tracing.AnnotateError(span, err)
		return nil, nil, errors.Wrap(err, "could not retrieve randao signature set")
	}
	aSet, err := b.AttestationSignatureBatch(ctx, st, signed.Block().Body().Attestations())
	if err != nil {
		return nil, nil, errors.Wrap(err, "could not retrieve attestation signature set")
	}

	// Merge beacon block, randao and attestations signatures into a set.
	set := bls.NewSet()
	set.Join(bSet).Join(rSet).Join(aSet)

	if blk.Version() >= version.Capella {
		changes, err := signed.Block().Body().BLSToExecutionChanges()
		if err != nil {
			return nil, nil, errors.Wrap(err, "could not get BLSToExecutionChanges")
		}
		cSet, err := b.BLSChangesSignatureBatch(st, changes)
		if err != nil {
			return nil, nil, errors.Wrap(err, "could not get BLSToExecutionChanges signatures")
		}
		set.Join(cSet)
	}
	return set, st, nil
}

// ProcessOperationsNoVerifyAttsSigs processes the operations in the beacon block and updates beacon state
// with the operations in block. It does not verify attestation signatures.
//
// WARNING: This method does not verify attestation signatures.
// This is used to perform the block operations as fast as possible.
//
// Spec pseudocode definition:
//
//	def process_operations(state: BeaconState, body: BeaconBlockBody) -> None:
//	    # [Modified in Electra:EIP6110]
//	    # Disable former deposit mechanism once all prior deposits are processed
//	    eth1_deposit_index_limit = min(state.eth1_data.deposit_count, state.deposit_receipts_start_index)
//	    if state.eth1_deposit_index < eth1_deposit_index_limit:
//	        assert len(body.deposits) == min(MAX_DEPOSITS, eth1_deposit_index_limit - state.eth1_deposit_index)
//	    else:
//	        assert len(body.deposits) == 0
//
//	    def for_ops(operations: Sequence[Any], fn: Callable[[BeaconState, Any], None]) -> None:
//	        for operation in operations:
//	            fn(state, operation)
//
//	    for_ops(body.proposer_slashings, process_proposer_slashing)
//	    for_ops(body.attester_slashings, process_attester_slashing)
//	    for_ops(body.attestations, process_attestation)  # [Modified in Electra:EIP7549]
//	    for_ops(body.deposits, process_deposit)  # [Modified in Electra:EIP7251]
//	    for_ops(body.voluntary_exits, process_voluntary_exit)  # [Modified in Electra:EIP7251]
//	    for_ops(body.bls_to_execution_changes, process_bls_to_execution_change)
//	    # [New in Electra:EIP7002:EIP7251]
//	    for_ops(body.execution_payload.withdrawal_requests, process_execution_layer_withdrawal_request)
//	    for_ops(body.execution_payload.deposit_receipts, process_deposit_receipt)  # [New in Electra:EIP6110]
//	    for_ops(body.consolidations, process_consolidation)  # [New in Electra:EIP7251]
func ProcessOperationsNoVerifyAttsSigs(
	ctx context.Context,
	state state.BeaconState,
	beaconBlock interfaces.ReadOnlyBeaconBlock) (state.BeaconState, error) {
	ctx, span := trace.StartSpan(ctx, "core.state.ProcessOperationsNoVerifyAttsSigs")
	defer span.End()
	if beaconBlock == nil || beaconBlock.IsNil() {
		return nil, blocks.ErrNilBeaconBlock
	}

	if _, err := VerifyOperationLengths(ctx, state, beaconBlock); err != nil {
		return nil, errors.Wrap(err, "could not verify operation lengths")
	}

	var err error
	switch beaconBlock.Version() {
	case version.Phase0:
		state, err = phase0Operations(ctx, state, beaconBlock)
		if err != nil {
			return nil, err
		}
	case version.Altair, version.Bellatrix, version.Capella, version.Deneb:
		state, err = altairOperations(ctx, state, beaconBlock)
		if err != nil {
			return nil, err
		}
	case version.Electra:
		state, err = electraOperations(ctx, state, beaconBlock)
		if err != nil {
			return nil, err
		}
	default:
		return nil, errors.New("block does not have correct version")
	}

	return state, nil
}

// ProcessBlockForStateRoot processes the state for state root computation. It skips proposer signature
// and randao signature verifications.
//
// Spec pseudocode definition:
// def process_block(state: BeaconState, block: ReadOnlyBeaconBlock) -> None:
//
//	process_block_header(state, block)
//	if is_execution_enabled(state, block.body):
//	    process_execution_payload(state, block.body.execution_payload, EXECUTION_ENGINE)  # [New in Bellatrix]
//	process_randao(state, block.body)
//	process_eth1_data(state, block.body)
//	process_operations(state, block.body)
//	process_sync_aggregate(state, block.body.sync_aggregate)
func ProcessBlockForStateRoot(
	ctx context.Context,
	state state.BeaconState,
	signed interfaces.ReadOnlySignedBeaconBlock,
) (state.BeaconState, error) {
	ctx, span := trace.StartSpan(ctx, "core.state.ProcessBlockForStateRoot")
	defer span.End()
	if err := blocks.BeaconBlockIsNil(signed); err != nil {
		return nil, err
	}

	blk := signed.Block()
	body := blk.Body()
	bodyRoot, err := body.HashTreeRoot()
	if err != nil {
		return nil, errors.Wrap(err, "could not hash tree root beacon block body")
	}
	parentRoot := blk.ParentRoot()
	state, err = b.ProcessBlockHeaderNoVerify(ctx, state, blk.Slot(), blk.ProposerIndex(), parentRoot[:], bodyRoot[:])
	if err != nil {
		tracing.AnnotateError(span, err)
		return nil, errors.Wrap(err, "could not process block header")
	}

	enabled, err := b.IsExecutionEnabled(state, blk.Body())
	if err != nil {
		return nil, errors.Wrap(err, "could not check if execution is enabled")
	}
	if enabled {
		executionData, err := blk.Body().Execution()
		if err != nil {
			return nil, err
		}
		if blk.IsBlinded() {
			state, err = b.ProcessPayloadHeader(state, executionData)
		} else {
			state, err = b.ProcessPayload(state, executionData)
		}
		if err != nil {
			return nil, errors.Wrap(err, "could not process execution data")
		}
	}

	if err := VerifyBlobCommitmentCount(blk); err != nil {
		return nil, err
	}

	randaoReveal := signed.Block().Body().RandaoReveal()
	state, err = b.ProcessRandaoNoVerify(state, randaoReveal[:])
	if err != nil {
		tracing.AnnotateError(span, err)
		return nil, errors.Wrap(err, "could not verify and process randao")
	}

	state, err = b.ProcessEth1DataInBlock(ctx, state, signed.Block().Body().Eth1Data())
	if err != nil {
		tracing.AnnotateError(span, err)
		return nil, errors.Wrap(err, "could not process eth1 data")
	}

	state, err = ProcessOperationsNoVerifyAttsSigs(ctx, state, signed.Block())
	if err != nil {
		tracing.AnnotateError(span, err)
		return nil, errors.Wrap(err, "could not process block operation")
	}

	if signed.Block().Version() == version.Phase0 {
		return state, nil
	}

	sa, err := signed.Block().Body().SyncAggregate()
	if err != nil {
		return nil, errors.Wrap(err, "could not get sync aggregate from block")
	}
	state, _, err = altair.ProcessSyncAggregate(ctx, state, sa)
	if err != nil {
		return nil, errors.Wrap(err, "process_sync_aggregate failed")
	}

	return state, nil
}

func VerifyBlobCommitmentCount(blk interfaces.ReadOnlyBeaconBlock) error {
	if blk.Version() < version.Deneb {
		return nil
	}
	kzgs, err := blk.Body().BlobKzgCommitments()
	if err != nil {
		return err
	}
	if len(kzgs) > field_params.MaxBlobsPerBlock {
		return fmt.Errorf("too many kzg commitments in block: %d", len(kzgs))
	}
	return nil
}

// electraOperations
//
// Spec definition:
//
//	def process_operations(state: BeaconState, body: BeaconBlockBody) -> None:
//	    # [Modified in Electra:EIP6110]
//	    # Disable former deposit mechanism once all prior deposits are processed
//	    eth1_deposit_index_limit = min(state.eth1_data.deposit_count, state.deposit_receipts_start_index)
//	    if state.eth1_deposit_index < eth1_deposit_index_limit:
//	        assert len(body.deposits) == min(MAX_DEPOSITS, eth1_deposit_index_limit - state.eth1_deposit_index)
//	    else:
//	        assert len(body.deposits) == 0
//
//	    def for_ops(operations: Sequence[Any], fn: Callable[[BeaconState, Any], None]) -> None:
//	        for operation in operations:
//	            fn(state, operation)
//
//	    for_ops(body.proposer_slashings, process_proposer_slashing)
//	    for_ops(body.attester_slashings, process_attester_slashing)
//	    for_ops(body.attestations, process_attestation)  # [Modified in Electra:EIP7549]
//	    for_ops(body.deposits, process_deposit)  # [Modified in Electra:EIP7251]
//	    for_ops(body.voluntary_exits, process_voluntary_exit)  # [Modified in Electra:EIP7251]
//	    for_ops(body.bls_to_execution_changes, process_bls_to_execution_change)
//	    # [New in Electra:EIP7002:EIP7251]
//	    for_ops(body.execution_payload.withdrawal_requests, process_execution_layer_withdrawal_request)
//	    for_ops(body.execution_payload.deposit_receipts, process_deposit_receipt)  # [New in Electra:EIP6110]
//	    for_ops(body.consolidations, process_consolidation)  # [New in Electra:EIP7251]
<<<<<<< HEAD
func electraOperations(ctx context.Context, st state.BeaconState, block interfaces.ReadOnlyBeaconBlock) (state.BeaconState, error) {
=======
func electraOperations(
	ctx context.Context,
	st state.BeaconState,
	block interfaces.ReadOnlyBeaconBlock) (state.BeaconState, error) {
	// 6110 validations are in VerifyOperationLengths

>>>>>>> 8e6d39a4
	// Electra extends the altair operations.
	st, err := altairOperations(ctx, st, block)
	if err != nil {
		return nil, err
	}
	b := block.Body()
	bod, ok := b.(interfaces.ROBlockBodyElectra)
	if !ok {
		return nil, errors.New("could not cast block body to electra block body")
	}
	e, err := bod.Execution()
	if err != nil {
		return nil, errors.Wrap(err, "could not get execution data from block")
	}
	exe, ok := e.(interfaces.ExecutionDataElectra)
	if !ok {
		return nil, errors.New("could not cast execution data to electra execution data")
	}
	st, err = electra.ProcessExecutionLayerWithdrawRequests(ctx, st, exe.WithdrawalRequests())
	if err != nil {
		return nil, errors.Wrap(err, "could not process execution layer withdrawal requests")
	}
<<<<<<< HEAD
	st, err = electra.ProcessDepositReceipts(ctx, st, exe.DepositReceipts()) // TODO: EIP-6110 deposit changes.
	if err != nil {
		return nil, errors.Wrap(err, "could not process deposit receipts")
	}
=======
	st, err = electra.ProcessDepositReceipts(ctx, st, exe.DepositReceipts())
	if err != nil {
		return nil, errors.Wrap(err, "could not process deposit receipts")
	}

>>>>>>> 8e6d39a4
	if err := electra.ProcessConsolidations(ctx, st, bod.Consolidations()); err != nil {
		return nil, errors.Wrap(err, "could not process consolidations")
	}
	return st, nil
}

// This calls altair block operations.
func altairOperations(
	ctx context.Context,
	st state.BeaconState,
	beaconBlock interfaces.ReadOnlyBeaconBlock) (state.BeaconState, error) {
	st, err := b.ProcessProposerSlashings(ctx, st, beaconBlock.Body().ProposerSlashings(), v.SlashValidator)
	if err != nil {
		return nil, errors.Wrap(err, "could not process altair proposer slashing")
	}
	st, err = b.ProcessAttesterSlashings(ctx, st, beaconBlock.Body().AttesterSlashings(), v.SlashValidator)
	if err != nil {
		return nil, errors.Wrap(err, "could not process altair attester slashing")
	}
	st, err = altair.ProcessAttestationsNoVerifySignature(ctx, st, beaconBlock)
	if err != nil {
		return nil, errors.Wrap(err, "could not process altair attestation")
	}
	if _, err := altair.ProcessDeposits(ctx, st, beaconBlock.Body().Deposits()); err != nil {
		return nil, errors.Wrap(err, "could not process altair deposit")
	}
	st, err = b.ProcessVoluntaryExits(ctx, st, beaconBlock.Body().VoluntaryExits())
	if err != nil {
		return nil, errors.Wrap(err, "could not process voluntary exits")
	}
	return b.ProcessBLSToExecutionChanges(st, beaconBlock)
}

// This calls phase 0 block operations.
func phase0Operations(
	ctx context.Context,
	st state.BeaconState,
	beaconBlock interfaces.ReadOnlyBeaconBlock) (state.BeaconState, error) {
	st, err := b.ProcessProposerSlashings(ctx, st, beaconBlock.Body().ProposerSlashings(), v.SlashValidator)
	if err != nil {
		return nil, errors.Wrap(err, "could not process block proposer slashings")
	}
	st, err = b.ProcessAttesterSlashings(ctx, st, beaconBlock.Body().AttesterSlashings(), v.SlashValidator)
	if err != nil {
		return nil, errors.Wrap(err, "could not process block attester slashings")
	}
	st, err = b.ProcessAttestationsNoVerifySignature(ctx, st, beaconBlock)
	if err != nil {
		return nil, errors.Wrap(err, "could not process block attestations")
	}
	if _, err := b.ProcessDeposits(ctx, st, beaconBlock.Body().Deposits()); err != nil {
		return nil, errors.Wrap(err, "could not process deposits")
	}
	return b.ProcessVoluntaryExits(ctx, st, beaconBlock.Body().VoluntaryExits())
}<|MERGE_RESOLUTION|>--- conflicted
+++ resolved
@@ -421,16 +421,12 @@
 //	    for_ops(body.execution_payload.withdrawal_requests, process_execution_layer_withdrawal_request)
 //	    for_ops(body.execution_payload.deposit_receipts, process_deposit_receipt)  # [New in Electra:EIP6110]
 //	    for_ops(body.consolidations, process_consolidation)  # [New in Electra:EIP7251]
-<<<<<<< HEAD
-func electraOperations(ctx context.Context, st state.BeaconState, block interfaces.ReadOnlyBeaconBlock) (state.BeaconState, error) {
-=======
 func electraOperations(
 	ctx context.Context,
 	st state.BeaconState,
 	block interfaces.ReadOnlyBeaconBlock) (state.BeaconState, error) {
 	// 6110 validations are in VerifyOperationLengths
 
->>>>>>> 8e6d39a4
 	// Electra extends the altair operations.
 	st, err := altairOperations(ctx, st, block)
 	if err != nil {
@@ -453,18 +449,12 @@
 	if err != nil {
 		return nil, errors.Wrap(err, "could not process execution layer withdrawal requests")
 	}
-<<<<<<< HEAD
+
 	st, err = electra.ProcessDepositReceipts(ctx, st, exe.DepositReceipts()) // TODO: EIP-6110 deposit changes.
 	if err != nil {
 		return nil, errors.Wrap(err, "could not process deposit receipts")
 	}
-=======
-	st, err = electra.ProcessDepositReceipts(ctx, st, exe.DepositReceipts())
-	if err != nil {
-		return nil, errors.Wrap(err, "could not process deposit receipts")
-	}
-
->>>>>>> 8e6d39a4
+  
 	if err := electra.ProcessConsolidations(ctx, st, bod.Consolidations()); err != nil {
 		return nil, errors.Wrap(err, "could not process consolidations")
 	}
