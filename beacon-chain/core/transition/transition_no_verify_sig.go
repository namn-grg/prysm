package transition

import (
	"bytes"
	"context"
	"fmt"

	"github.com/pkg/errors"
	"github.com/prysmaticlabs/prysm/beacon-chain/core/altair"
	"github.com/prysmaticlabs/prysm/beacon-chain/core/blocks"
	b "github.com/prysmaticlabs/prysm/beacon-chain/core/blocks"
	"github.com/prysmaticlabs/prysm/beacon-chain/core/transition/interop"
	v "github.com/prysmaticlabs/prysm/beacon-chain/core/validators"
	"github.com/prysmaticlabs/prysm/beacon-chain/state"
	"github.com/prysmaticlabs/prysm/consensus-types/forks/eip4844"
	"github.com/prysmaticlabs/prysm/consensus-types/interfaces"
	"github.com/prysmaticlabs/prysm/consensus-types/wrapper"
	"github.com/prysmaticlabs/prysm/crypto/bls"
	"github.com/prysmaticlabs/prysm/encoding/bytesutil"
	"github.com/prysmaticlabs/prysm/monitoring/tracing"
	"github.com/prysmaticlabs/prysm/runtime/version"
	"go.opencensus.io/trace"
)

// ExecuteStateTransitionNoVerifyAnySig defines the procedure for a state transition function.
// This does not validate any BLS signatures of attestations, block proposer signature, randao signature,
// it is used for performing a state transition as quickly as possible. This function also returns a signature
// set of all signatures not verified, so that they can be stored and verified later.
//
// WARNING: This method does not validate any signatures (i.e. calling `state_transition()` with `validate_result=False`).
// This method also modifies the passed in state.
//
// Spec pseudocode definition:
//  def state_transition(state: BeaconState, signed_block: SignedBeaconBlock, validate_result: bool=True) -> None:
//    block = signed_block.message
//    # Process slots (including those with no blocks) since block
//    process_slots(state, block.slot)
//    # Verify signature
//    if validate_result:
//        assert verify_block_signature(state, signed_block)
//    # Process block
//    process_block(state, block)
//    # Verify state root
//    if validate_result:
//        assert block.state_root == hash_tree_root(state)
func ExecuteStateTransitionNoVerifyAnySig(
	ctx context.Context,
	st state.BeaconState,
	signed interfaces.SignedBeaconBlock,
) (*bls.SignatureBatch, state.BeaconState, error) {
	if ctx.Err() != nil {
		return nil, nil, ctx.Err()
	}
	if signed == nil || signed.IsNil() || signed.Block().IsNil() {
		return nil, nil, errors.New("nil block")
	}

	ctx, span := trace.StartSpan(ctx, "core.state.ExecuteStateTransitionNoVerifyAttSigs")
	defer span.End()
	var err error

	interop.WriteBlockToDisk(signed, false /* Has the block failed */)
	interop.WriteStateToDisk(st)

	st, err = ProcessSlotsUsingNextSlotCache(ctx, st, signed.Block().ParentRoot(), signed.Block().Slot())
	if err != nil {
		return nil, nil, errors.Wrap(err, "could not process slots")
	}

	// Execute per block transition.
	set, st, err := ProcessBlockNoVerifyAnySig(ctx, st, signed)
	if err != nil {
		return nil, nil, errors.Wrap(err, "could not process block")
	}

	// State root validation.
	postStateRoot, err := st.HashTreeRoot(ctx)
	if err != nil {
		return nil, nil, err
	}
	if !bytes.Equal(postStateRoot[:], signed.Block().StateRoot()) {
		return nil, nil, fmt.Errorf("could not validate state root, wanted: %#x, received: %#x",
			postStateRoot[:], signed.Block().StateRoot())
	}

	return set, st, nil
}

// CalculateStateRoot defines the procedure for a state transition function.
// This does not validate any BLS signatures in a block, it is used for calculating the
// state root of the state for the block proposer to use.
// This does not modify state.
//
// WARNING: This method does not validate any BLS signatures (i.e. calling `state_transition()` with `validate_result=False`).
// This is used for proposer to compute state root before proposing a new block, and this does not modify state.
//
// Spec pseudocode definition:
//  def state_transition(state: BeaconState, signed_block: SignedBeaconBlock, validate_result: bool=True) -> None:
//    block = signed_block.message
//    # Process slots (including those with no blocks) since block
//    process_slots(state, block.slot)
//    # Verify signature
//    if validate_result:
//        assert verify_block_signature(state, signed_block)
//    # Process block
//    process_block(state, block)
//    # Verify state root
//    if validate_result:
//        assert block.state_root == hash_tree_root(state)
func CalculateStateRoot(
	ctx context.Context,
	state state.BeaconState,
	signed interfaces.SignedBeaconBlock,
) ([32]byte, error) {
	ctx, span := trace.StartSpan(ctx, "core.state.CalculateStateRoot")
	defer span.End()
	if ctx.Err() != nil {
		tracing.AnnotateError(span, ctx.Err())
		return [32]byte{}, ctx.Err()
	}
	if state == nil || state.IsNil() {
		return [32]byte{}, errors.New("nil state")
	}
	if signed == nil || signed.IsNil() || signed.Block().IsNil() {
		return [32]byte{}, errors.New("nil block")
	}

	// Copy state to avoid mutating the state reference.
	state = state.Copy()

	// Execute per slots transition.
	var err error
	state, err = ProcessSlotsUsingNextSlotCache(ctx, state, signed.Block().ParentRoot(), signed.Block().Slot())
	if err != nil {
		return [32]byte{}, errors.Wrap(err, "could not process slots")
	}

	// Execute per block transition.
	state, err = ProcessBlockForStateRoot(ctx, state, signed)
	if err != nil {
		return [32]byte{}, errors.Wrap(err, "could not process block")
	}

	return state.HashTreeRoot(ctx)
}

// ProcessBlockNoVerifyAnySig creates a new, modified beacon state by applying block operation
// transformations as defined in the Ethereum Serenity specification. It does not validate
// any block signature except for deposit and slashing signatures. It also returns the relevant
// signature set from all the respective methods.
//
// Spec pseudocode definition:
//
//  def process_block(state: BeaconState, block: BeaconBlock) -> None:
//    process_block_header(state, block)
//    process_randao(state, block.body)
//    process_eth1_data(state, block.body)
//    process_operations(state, block.body)
func ProcessBlockNoVerifyAnySig(
	ctx context.Context,
	st state.BeaconState,
	signed interfaces.SignedBeaconBlock,
) (*bls.SignatureBatch, state.BeaconState, error) {
	ctx, span := trace.StartSpan(ctx, "core.state.ProcessBlockNoVerifyAnySig")
	defer span.End()
	if err := wrapper.BeaconBlockIsNil(signed); err != nil {
		return nil, nil, err
	}

<<<<<<< HEAD
	if st.Version() != signed.Block().Version() && signed.Block().Version() != version.Eip4844 {
		return nil, nil, fmt.Errorf("state and block are different version. %d != %d", st.Version(), signed.Block().Version())
=======
	sv := state.Version()
	bv := signed.Block().Version()
	switch {
	case sv == bv:
	case sv == version.Bellatrix && bv == version.EIP4844:
		// The EIP-4844 BeaconState is the same as Bellatrix's
	default:
		return nil, nil, fmt.Errorf("state and block are different version. %d != %d", state.Version(), signed.Block().Version())
>>>>>>> 109a0f5f
	}

	blk := signed.Block()
	st, err := ProcessBlockForStateRoot(ctx, st, signed)
	if err != nil {
		return nil, nil, err
	}

	bSet, err := b.BlockSignatureBatch(st, blk.ProposerIndex(), signed.Signature(), blk.HashTreeRoot)
	if err != nil {
		tracing.AnnotateError(span, err)
		return nil, nil, errors.Wrap(err, "could not retrieve block signature set")
	}
	rSet, err := b.RandaoSignatureBatch(ctx, st, signed.Block().Body().RandaoReveal())
	if err != nil {
		tracing.AnnotateError(span, err)
		return nil, nil, errors.Wrap(err, "could not retrieve randao signature set")
	}
	aSet, err := b.AttestationSignatureBatch(ctx, st, signed.Block().Body().Attestations())
	if err != nil {
		return nil, nil, errors.Wrap(err, "could not retrieve attestation signature set")
	}

	// Merge beacon block, randao and attestations signatures into a set.
	set := bls.NewSet()
	set.Join(bSet).Join(rSet).Join(aSet)

	return set, st, nil
}

// ProcessOperationsNoVerifyAttsSigs processes the operations in the beacon block and updates beacon state
// with the operations in block. It does not verify attestation signatures.
//
// WARNING: This method does not verify attestation signatures.
// This is used to perform the block operations as fast as possible.
//
// Spec pseudocode definition:
//
//  def process_operations(state: BeaconState, body: BeaconBlockBody) -> None:
//    # Verify that outstanding deposits are processed up to the maximum number of deposits
//    assert len(body.deposits) == min(MAX_DEPOSITS, state.eth1_data.deposit_count - state.eth1_deposit_index)
//
//    def for_ops(operations: Sequence[Any], fn: Callable[[BeaconState, Any], None]) -> None:
//        for operation in operations:
//            fn(state, operation)
//
//    for_ops(body.proposer_slashings, process_proposer_slashing)
//    for_ops(body.attester_slashings, process_attester_slashing)
//    for_ops(body.attestations, process_attestation)
//    for_ops(body.deposits, process_deposit)
//    for_ops(body.voluntary_exits, process_voluntary_exit)
func ProcessOperationsNoVerifyAttsSigs(
	ctx context.Context,
	state state.BeaconState,
	signedBeaconBlock interfaces.SignedBeaconBlock) (state.BeaconState, error) {
	ctx, span := trace.StartSpan(ctx, "core.state.ProcessOperationsNoVerifyAttsSigs")
	defer span.End()
	if err := wrapper.BeaconBlockIsNil(signedBeaconBlock); err != nil {
		return nil, err
	}

	if _, err := VerifyOperationLengths(ctx, state, signedBeaconBlock); err != nil {
		return nil, errors.Wrap(err, "could not verify operation lengths")
	}

	var err error
	switch signedBeaconBlock.Version() {
	case version.Phase0:
		state, err = phase0Operations(ctx, state, signedBeaconBlock)
		if err != nil {
			return nil, err
		}
<<<<<<< HEAD
	case version.Altair, version.Bellatrix, version.BellatrixBlind, version.Eip4844:
=======
	case version.Altair, version.Bellatrix, version.EIP4844:
>>>>>>> 109a0f5f
		state, err = altairOperations(ctx, state, signedBeaconBlock)
		if err != nil {
			return nil, err
		}
	default:
		return nil, errors.New("block does not have correct version")
	}

	return state, nil
}

func ProcessBlobKzgs(ctx context.Context, state state.BeaconState, body interfaces.BeaconBlockBody) (state.BeaconState, error) {
	_, span := trace.StartSpan(ctx, "core.state.ProocessBlobKzgs")
	defer span.End()

	payload, err := body.ExecutionPayload()
	if err != nil {
		return nil, errors.Wrap(err, "could not get execution payload from block")
	}
	blobKzgs, err := body.BlobKzgs()
	if err != nil {
		return nil, errors.Wrap(err, "could not get blob kzgs from block")
	}
	blobKzgsInput := make([][48]byte, len(blobKzgs))
	for i := range blobKzgs {
		blobKzgsInput[i] = bytesutil.ToBytes48(blobKzgs[i])
	}

	if err := eip4844.VerifyKzgsAgainstTxs(payload.Transactions, blobKzgsInput); err != nil {
		return nil, err
	}
	return state, nil
}

// ProcessBlockForStateRoot processes the state for state root computation. It skips proposer signature
// and randao signature verifications.
//
// Spec pseudocode definition:
// def process_block(state: BeaconState, block: BeaconBlock) -> None:
//    process_block_header(state, block)
//    if is_execution_enabled(state, block.body):
//        process_execution_payload(state, block.body.execution_payload, EXECUTION_ENGINE)  # [New in Bellatrix]
//    process_randao(state, block.body)
//    process_eth1_data(state, block.body)
//    process_operations(state, block.body)
//    process_sync_aggregate(state, block.body.sync_aggregate)
//    process_blob_kzgs(state, block.body) # [New in EIP-4844]
func ProcessBlockForStateRoot(
	ctx context.Context,
	state state.BeaconState,
	signed interfaces.SignedBeaconBlock,
) (state.BeaconState, error) {
	ctx, span := trace.StartSpan(ctx, "core.state.ProcessBlockForStateRoot")
	defer span.End()
	if err := wrapper.BeaconBlockIsNil(signed); err != nil {
		return nil, err
	}

	blk := signed.Block()
	body := blk.Body()
	bodyRoot, err := body.HashTreeRoot()
	if err != nil {
		return nil, errors.Wrap(err, "could not hash tree root beacon block body")
	}
	state, err = b.ProcessBlockHeaderNoVerify(ctx, state, blk.Slot(), blk.ProposerIndex(), blk.ParentRoot(), bodyRoot[:])
	if err != nil {
		tracing.AnnotateError(span, err)
		return nil, errors.Wrap(err, "could not process block header")
	}

	enabled, err := b.IsExecutionEnabled(state, blk.Body())
	if err != nil {
		return nil, errors.Wrap(err, "could not check if execution is enabled")
	}
	if enabled {
		executionData, err := blk.Body().Execution()
		if err != nil {
			return nil, err
		}
		if blk.IsBlinded() {
			state, err = b.ProcessPayloadHeader(state, executionData)
		} else {
			state, err = b.ProcessPayload(state, executionData)
		}
		if err != nil {
			return nil, errors.Wrap(err, "could not process execution data")
		}
	}

	state, err = b.ProcessRandaoNoVerify(state, signed.Block().Body().RandaoReveal())
	if err != nil {
		tracing.AnnotateError(span, err)
		return nil, errors.Wrap(err, "could not verify and process randao")
	}

	state, err = b.ProcessEth1DataInBlock(ctx, state, signed.Block().Body().Eth1Data())
	if err != nil {
		tracing.AnnotateError(span, err)
		return nil, errors.Wrap(err, "could not process eth1 data")
	}

	state, err = ProcessOperationsNoVerifyAttsSigs(ctx, state, signed)
	if err != nil {
		tracing.AnnotateError(span, err)
		return nil, errors.Wrap(err, "could not process block operation")
	}

	if signed.Block().Version() == version.Phase0 {
		return state, nil
	}

	sa, err := signed.Block().Body().SyncAggregate()
	if err != nil {
		return nil, errors.Wrap(err, "could not get sync aggregate from block")
	}
	state, err = altair.ProcessSyncAggregate(ctx, state, sa)
	if err != nil {
		return nil, errors.Wrap(err, "process_sync_aggregate failed")
	}

	if blocks.IsPreEIP4844Version(signed.Block().Version()) {
		return state, nil
	}

	state, err = ProcessBlobKzgs(ctx, state, signed.Block().Body())
	if err != nil {
		tracing.AnnotateError(span, err)
		return nil, errors.Wrap(err, "process_blob_kzgs failed")
	}

	return state, nil
}

// This calls altair block operations.
func altairOperations(
	ctx context.Context,
	st state.BeaconState,
	signedBeaconBlock interfaces.SignedBeaconBlock) (state.BeaconState, error) {
	st, err := b.ProcessProposerSlashings(ctx, st, signedBeaconBlock.Block().Body().ProposerSlashings(), v.SlashValidator)
	if err != nil {
		return nil, errors.Wrap(err, "could not process altair proposer slashing")
	}
	st, err = b.ProcessAttesterSlashings(ctx, st, signedBeaconBlock.Block().Body().AttesterSlashings(), v.SlashValidator)
	if err != nil {
		return nil, errors.Wrap(err, "could not process altair attester slashing")
	}
	st, err = altair.ProcessAttestationsNoVerifySignature(ctx, st, signedBeaconBlock)
	if err != nil {
		return nil, errors.Wrap(err, "could not process altair attestation")
	}
	if _, err := altair.ProcessDeposits(ctx, st, signedBeaconBlock.Block().Body().Deposits()); err != nil {
		return nil, errors.Wrap(err, "could not process altair deposit")
	}
	return b.ProcessVoluntaryExits(ctx, st, signedBeaconBlock.Block().Body().VoluntaryExits())
}

// This calls phase 0 block operations.
func phase0Operations(
	ctx context.Context,
	st state.BeaconState,
	signedBeaconBlock interfaces.SignedBeaconBlock) (state.BeaconState, error) {
	st, err := b.ProcessProposerSlashings(ctx, st, signedBeaconBlock.Block().Body().ProposerSlashings(), v.SlashValidator)
	if err != nil {
		return nil, errors.Wrap(err, "could not process block proposer slashings")
	}
	st, err = b.ProcessAttesterSlashings(ctx, st, signedBeaconBlock.Block().Body().AttesterSlashings(), v.SlashValidator)
	if err != nil {
		return nil, errors.Wrap(err, "could not process block attester slashings")
	}
	st, err = b.ProcessAttestationsNoVerifySignature(ctx, st, signedBeaconBlock)
	if err != nil {
		return nil, errors.Wrap(err, "could not process block attestations")
	}
	if _, err := b.ProcessDeposits(ctx, st, signedBeaconBlock.Block().Body().Deposits()); err != nil {
		return nil, errors.Wrap(err, "could not process deposits")
	}
	return b.ProcessVoluntaryExits(ctx, st, signedBeaconBlock.Block().Body().VoluntaryExits())
}<|MERGE_RESOLUTION|>--- conflicted
+++ resolved
@@ -167,10 +167,6 @@
 		return nil, nil, err
 	}
 
-<<<<<<< HEAD
-	if st.Version() != signed.Block().Version() && signed.Block().Version() != version.Eip4844 {
-		return nil, nil, fmt.Errorf("state and block are different version. %d != %d", st.Version(), signed.Block().Version())
-=======
 	sv := state.Version()
 	bv := signed.Block().Version()
 	switch {
@@ -179,7 +175,6 @@
 		// The EIP-4844 BeaconState is the same as Bellatrix's
 	default:
 		return nil, nil, fmt.Errorf("state and block are different version. %d != %d", state.Version(), signed.Block().Version())
->>>>>>> 109a0f5f
 	}
 
 	blk := signed.Block()
@@ -252,11 +247,7 @@
 		if err != nil {
 			return nil, err
 		}
-<<<<<<< HEAD
-	case version.Altair, version.Bellatrix, version.BellatrixBlind, version.Eip4844:
-=======
-	case version.Altair, version.Bellatrix, version.EIP4844:
->>>>>>> 109a0f5f
+	case version.Altair, version.Bellatrix, version.BellatrixBlind, version.EIP4844:
 		state, err = altairOperations(ctx, state, signedBeaconBlock)
 		if err != nil {
 			return nil, err
