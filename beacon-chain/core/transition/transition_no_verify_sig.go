--- conflicted
+++ resolved
@@ -256,11 +256,7 @@
 		if err != nil {
 			return nil, err
 		}
-<<<<<<< HEAD
-	case version.Altair, version.Bellatrix, version.Capella, version.Deneb, version.Electra:
-=======
 	} else {
->>>>>>> 1843ee52
 		state, err = altairOperations(ctx, state, beaconBlock)
 		if err != nil {
 			return nil, err
