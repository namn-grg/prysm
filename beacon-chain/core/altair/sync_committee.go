package altair

import (
<<<<<<< HEAD
	"fmt"
	"time"
=======
	"context"
>>>>>>> df291e2f

	"github.com/pkg/errors"
	types "github.com/prysmaticlabs/eth2-types"
	"github.com/prysmaticlabs/prysm/beacon-chain/core/helpers"
	"github.com/prysmaticlabs/prysm/beacon-chain/state"
	ethpb "github.com/prysmaticlabs/prysm/proto/prysm/v1alpha1"
	"github.com/prysmaticlabs/prysm/shared/bls"
	"github.com/prysmaticlabs/prysm/shared/bytesutil"
	"github.com/prysmaticlabs/prysm/shared/hashutil"
	"github.com/prysmaticlabs/prysm/shared/mathutil"
	"github.com/prysmaticlabs/prysm/shared/params"
)

const maxRandomByte = uint64(1<<8 - 1)

// ValidateNilSyncContribution validates the following fields are not nil:
// -the contribution and proof itself
// -the message within contribution and proof
// -the contribution within contribution and proof
// -the aggregation bits within contribution
func ValidateNilSyncContribution(s *ethpb.SignedContributionAndProof) error {
	if s == nil {
		return errors.New("signed message can't be nil")
	}
	if s.Message == nil {
		return errors.New("signed contribution's message can't be nil")
	}
	if s.Message.Contribution == nil {
		return errors.New("inner contribution can't be nil")
	}
	if s.Message.Contribution.AggregationBits == nil {
		return errors.New("contribution's bitfield can't be nil")
	}
	return nil
}

// NextSyncCommittee returns the next sync committee for a given state.
//
// Spec code:
// def get_next_sync_committee(state: BeaconState) -> SyncCommittee:
//    """
//    Return the next sync committee, with possible pubkey duplicates.
//    """
//    indices = get_next_sync_committee_indices(state)
//    pubkeys = [state.validators[index].pubkey for index in indices]
//    aggregate_pubkey = bls.AggregatePKs(pubkeys)
//    return SyncCommittee(pubkeys=pubkeys, aggregate_pubkey=aggregate_pubkey)
func NextSyncCommittee(ctx context.Context, s state.BeaconStateAltair) (*ethpb.SyncCommittee, error) {
	indices, err := NextSyncCommitteeIndices(ctx, s)
	if err != nil {
		return nil, err
	}
	pubkeys := make([][]byte, len(indices))
	for i, index := range indices {
		p := s.PubkeyAtIndex(index)
		pubkeys[i] = p[:]
	}
	aggregated, err := bls.AggregatePublicKeys(pubkeys)
	if err != nil {
		return nil, err
	}
	return &ethpb.SyncCommittee{
		Pubkeys:         pubkeys,
		AggregatePubkey: aggregated.Marshal(),
	}, nil
}

// NextSyncCommitteeIndices returns the next sync committee indices for a given state.
//
// Spec code:
// def get_next_sync_committee_indices(state: BeaconState) -> Sequence[ValidatorIndex]:
//    """
//    Return the sync committee indices, with possible duplicates, for the next sync committee.
//    """
//    epoch = Epoch(get_current_epoch(state) + 1)
//
//    MAX_RANDOM_BYTE = 2**8 - 1
//    active_validator_indices = get_active_validator_indices(state, epoch)
//    active_validator_count = uint64(len(active_validator_indices))
//    seed = get_seed(state, epoch, DOMAIN_SYNC_COMMITTEE)
//    i = 0
//    sync_committee_indices: List[ValidatorIndex] = []
//    while len(sync_committee_indices) < SYNC_COMMITTEE_SIZE:
//        shuffled_index = compute_shuffled_index(uint64(i % active_validator_count), active_validator_count, seed)
//        candidate_index = active_validator_indices[shuffled_index]
//        random_byte = hash(seed + uint_to_bytes(uint64(i // 32)))[i % 32]
//        effective_balance = state.validators[candidate_index].effective_balance
//        if effective_balance * MAX_RANDOM_BYTE >= MAX_EFFECTIVE_BALANCE * random_byte:
//            sync_committee_indices.append(candidate_index)
//        i += 1
//    return sync_committee_indices
func NextSyncCommitteeIndices(ctx context.Context, s state.BeaconStateAltair) ([]types.ValidatorIndex, error) {
	epoch := helpers.NextEpoch(s)
	indices, err := helpers.ActiveValidatorIndices(s, epoch)
	if err != nil {
		return nil, err
	}
	seed, err := helpers.Seed(s, epoch, params.BeaconConfig().DomainSyncCommittee)
	if err != nil {
		return nil, err
	}
	count := uint64(len(indices))
	cfg := params.BeaconConfig()
	syncCommitteeSize := cfg.SyncCommitteeSize
	cIndices := make([]types.ValidatorIndex, 0, syncCommitteeSize)
	hashFunc := hashutil.CustomSHA256Hasher()

	for i := types.ValidatorIndex(0); uint64(len(cIndices)) < params.BeaconConfig().SyncCommitteeSize; i++ {
		if ctx.Err() != nil {
			return nil, ctx.Err()
		}

		sIndex, err := helpers.ComputeShuffledIndex(i.Mod(count), count, seed, true)
		if err != nil {
			return nil, err
		}

		b := append(seed[:], bytesutil.Bytes8(uint64(i.Div(32)))...)
		randomByte := hashFunc(b)[i%32]
		cIndex := indices[sIndex]
		v, err := s.ValidatorAtIndexReadOnly(cIndex)
		if err != nil {
			return nil, err
		}

		effectiveBal := v.EffectiveBalance()
		if effectiveBal*maxRandomByte >= cfg.MaxEffectiveBalance*uint64(randomByte) {
			cIndices = append(cIndices, cIndex)
		}
	}

	return cIndices, nil
}

// SyncSubCommitteePubkeys returns the pubkeys participating in a sync subcommittee.
//
// def get_sync_subcommittee_pubkeys(state: BeaconState, subcommittee_index: uint64) -> Sequence[BLSPubkey]:
//    # Committees assigned to `slot` sign for `slot - 1`
//    # This creates the exceptional logic below when transitioning between sync committee periods
//    next_slot_epoch = compute_epoch_at_slot(Slot(state.slot + 1))
//    if compute_sync_committee_period(get_current_epoch(state)) == compute_sync_committee_period(next_slot_epoch):
//        sync_committee = state.current_sync_committee
//    else:
//        sync_committee = state.next_sync_committee
//
//    # Return pubkeys for the subcommittee index
//    sync_subcommittee_size = SYNC_COMMITTEE_SIZE // SYNC_COMMITTEE_SUBNET_COUNT
//    i = subcommittee_index * sync_subcommittee_size
//    return sync_committee.pubkeys[i:i + sync_subcommittee_size]
func SyncSubCommitteePubkeys(syncCommittee *ethpb.SyncCommittee, subComIdx types.CommitteeIndex) ([][]byte, error) {
	cfg := params.BeaconConfig()
	subCommSize := cfg.SyncCommitteeSize / cfg.SyncCommitteeSubnetCount
	i := uint64(subComIdx) * subCommSize
	endOfSubCom := i + subCommSize
	pubkeyLen := uint64(len(syncCommittee.Pubkeys))
	if endOfSubCom > pubkeyLen {
		return nil, errors.Errorf("end index is larger than array length: %d > %d", endOfSubCom, pubkeyLen)
	}
	return syncCommittee.Pubkeys[i:endOfSubCom], nil
}

// IsSyncCommitteeAggregator checks whether the provided signature is for a valid
// aggregator.
//
// def is_sync_committee_aggregator(signature: BLSSignature) -> bool:
//    modulo = max(1, SYNC_COMMITTEE_SIZE // SYNC_COMMITTEE_SUBNET_COUNT // TARGET_AGGREGATORS_PER_SYNC_SUBCOMMITTEE)
//    return bytes_to_uint64(hash(signature)[0:8]) % modulo == 0
func IsSyncCommitteeAggregator(sig []byte) (bool, error) {
	if len(sig) != params.BeaconConfig().BLSPubkeyLength {
		return false, errors.New("incorrect sig length")
	}

	cfg := params.BeaconConfig()
	modulo := mathutil.Max(1, cfg.SyncCommitteeSize/cfg.SyncCommitteeSubnetCount/cfg.TargetAggregatorsPerSyncSubcommittee)
	hashedSig := hashutil.Hash(sig)
<<<<<<< HEAD
	return bytesutil.FromBytes8(hashedSig[:8])%modulo == 0
}

// Validate Sync Message to ensure that the provided slot is valid.
func ValidateSyncMessageTime(slot types.Slot, genesisTime time.Time, clockDisparity time.Duration) error {
	if err := helpers.ValidateSlotClock(slot, uint64(genesisTime.Unix())); err != nil {
		return err
	}
	messageTime, err := helpers.SlotToTime(uint64(genesisTime.Unix()), slot)
	if err != nil {
		return err
	}
	currentSlot := helpers.SlotsSince(genesisTime)
	slotStartTime, err := helpers.SlotToTime(uint64(genesisTime.Unix()), currentSlot)
	if err != nil {
		return err
	}

	lowestSlotBound := slotStartTime.Add(-clockDisparity)
	currentLowerBound := time.Now().Add(-clockDisparity)
	// In the event the Slot's start time, is before the
	// current allowable bound, we set the slot's start
	// time as the bound.
	if slotStartTime.Before(currentLowerBound) {
		lowestSlotBound = slotStartTime
	}

	lowerBound := lowestSlotBound
	upperBound := time.Now().Add(clockDisparity)
	// Verify sync message slot is within the time range.
	if messageTime.Before(lowerBound) || messageTime.After(upperBound) {
		return fmt.Errorf(
			"sync message slot %d not within allowable range of %d to %d (current slot)",
			slot,
			lowerBound.Unix(),
			upperBound.Unix(),
		)
	}
	return nil
=======
	return bytesutil.FromBytes8(hashedSig[:8])%modulo == 0, nil
>>>>>>> df291e2f
}<|MERGE_RESOLUTION|>--- conflicted
+++ resolved
@@ -1,12 +1,9 @@
 package altair
 
 import (
-<<<<<<< HEAD
+	"context"
 	"fmt"
 	"time"
-=======
-	"context"
->>>>>>> df291e2f
 
 	"github.com/pkg/errors"
 	types "github.com/prysmaticlabs/eth2-types"
@@ -182,8 +179,7 @@
 	cfg := params.BeaconConfig()
 	modulo := mathutil.Max(1, cfg.SyncCommitteeSize/cfg.SyncCommitteeSubnetCount/cfg.TargetAggregatorsPerSyncSubcommittee)
 	hashedSig := hashutil.Hash(sig)
-<<<<<<< HEAD
-	return bytesutil.FromBytes8(hashedSig[:8])%modulo == 0
+	return bytesutil.FromBytes8(hashedSig[:8])%modulo == 0, nil
 }
 
 // Validate Sync Message to ensure that the provided slot is valid.
@@ -222,7 +218,4 @@
 		)
 	}
 	return nil
-=======
-	return bytesutil.FromBytes8(hashedSig[:8])%modulo == 0, nil
->>>>>>> df291e2f
 }