// Package helpers contains helper functions outlined in the Ethereum Beacon Chain spec, such as
// computing committees, randao, rewards/penalties, and more.
package helpers

import (
	"context"
	"fmt"
	"sort"

	"github.com/pkg/errors"
	"github.com/prysmaticlabs/go-bitfield"
	"github.com/prysmaticlabs/prysm/v5/beacon-chain/cache"
	"github.com/prysmaticlabs/prysm/v5/beacon-chain/core/time"
	forkchoicetypes "github.com/prysmaticlabs/prysm/v5/beacon-chain/forkchoice/types"
	"github.com/prysmaticlabs/prysm/v5/beacon-chain/state"
	fieldparams "github.com/prysmaticlabs/prysm/v5/config/fieldparams"
	"github.com/prysmaticlabs/prysm/v5/config/params"
	"github.com/prysmaticlabs/prysm/v5/consensus-types/interfaces"
	"github.com/prysmaticlabs/prysm/v5/consensus-types/primitives"
	"github.com/prysmaticlabs/prysm/v5/container/slice"
	"github.com/prysmaticlabs/prysm/v5/crypto/hash"
	"github.com/prysmaticlabs/prysm/v5/encoding/bytesutil"
	"github.com/prysmaticlabs/prysm/v5/math"
	"github.com/prysmaticlabs/prysm/v5/time/slots"
)

var (
	committeeCache       = cache.NewCommitteesCache()
	proposerIndicesCache = cache.NewProposerIndicesCache()
)

// SlotCommitteeCount returns the number of beacon committees of a slot. The
// active validator count is provided as an argument rather than an imported implementation
// from the spec definition. Having the active validator count as an argument allows for
// cheaper computation, instead of retrieving head state, one can retrieve the validator
// count.
//
// Spec pseudocode definition:
//
//	def get_committee_count_per_slot(state: BeaconState, epoch: Epoch) -> uint64:
//	 """
//	 Return the number of committees in each slot for the given ``epoch``.
//	 """
//	 return max(uint64(1), min(
//	     MAX_COMMITTEES_PER_SLOT,
//	     uint64(len(get_active_validator_indices(state, epoch))) // SLOTS_PER_EPOCH // TARGET_COMMITTEE_SIZE,
//	 ))
func SlotCommitteeCount(activeValidatorCount uint64) uint64 {
	var committeesPerSlot = activeValidatorCount / uint64(params.BeaconConfig().SlotsPerEpoch) / params.BeaconConfig().TargetCommitteeSize

	if committeesPerSlot > params.BeaconConfig().MaxCommitteesPerSlot {
		return params.BeaconConfig().MaxCommitteesPerSlot
	}
	if committeesPerSlot == 0 {
		return 1
	}

	return committeesPerSlot
}

// BeaconCommitteeFromState returns the crosslink committee of a given slot and committee index. This
// is a spec implementation where state is used as an argument. In case of state retrieval
// becomes expensive, consider using BeaconCommittee below.
//
// Spec pseudocode definition:
//
//	def get_beacon_committee(state: BeaconState, slot: Slot, index: CommitteeIndex) -> Sequence[ValidatorIndex]:
//	 """
//	 Return the beacon committee at ``slot`` for ``index``.
//	 """
//	 epoch = compute_epoch_at_slot(slot)
//	 committees_per_slot = get_committee_count_per_slot(state, epoch)
//	 return compute_committee(
//	     indices=get_active_validator_indices(state, epoch),
//	     seed=get_seed(state, epoch, DOMAIN_BEACON_ATTESTER),
//	     index=(slot % SLOTS_PER_EPOCH) * committees_per_slot + index,
//	     count=committees_per_slot * SLOTS_PER_EPOCH,
//	 )
func BeaconCommitteeFromState(ctx context.Context, state state.ReadOnlyBeaconState, slot primitives.Slot, committeeIndex primitives.CommitteeIndex) ([]primitives.ValidatorIndex, error) {
	epoch := slots.ToEpoch(slot)
	seed, err := Seed(state, epoch, params.BeaconConfig().DomainBeaconAttester)
	if err != nil {
		return nil, errors.Wrap(err, "could not get seed")
	}

	committee, err := committeeCache.Committee(ctx, slot, seed, committeeIndex)
	if err != nil {
		return nil, errors.Wrap(err, "could not interface with committee cache")
	}
	if committee != nil {
		return committee, nil
	}

	activeIndices, err := ActiveValidatorIndices(ctx, state, epoch)
	if err != nil {
		return nil, errors.Wrap(err, "could not get active indices")
	}

	return BeaconCommittee(ctx, activeIndices, seed, slot, committeeIndex)
}

// BeaconCommittee returns the beacon committee of a given slot and committee index. The
// validator indices and seed are provided as an argument rather than an imported implementation
// from the spec definition. Having them as an argument allows for cheaper computation run time.
//
// Spec pseudocode definition:
//
//	def get_beacon_committee(state: BeaconState, slot: Slot, index: CommitteeIndex) -> Sequence[ValidatorIndex]:
//	 """
//	 Return the beacon committee at ``slot`` for ``index``.
//	 """
//	 epoch = compute_epoch_at_slot(slot)
//	 committees_per_slot = get_committee_count_per_slot(state, epoch)
//	 return compute_committee(
//	     indices=get_active_validator_indices(state, epoch),
//	     seed=get_seed(state, epoch, DOMAIN_BEACON_ATTESTER),
//	     index=(slot % SLOTS_PER_EPOCH) * committees_per_slot + index,
//	     count=committees_per_slot * SLOTS_PER_EPOCH,
//	 )
func BeaconCommittee(
	ctx context.Context,
	validatorIndices []primitives.ValidatorIndex,
	seed [32]byte,
	slot primitives.Slot,
	committeeIndex primitives.CommitteeIndex,
) ([]primitives.ValidatorIndex, error) {
	committee, err := committeeCache.Committee(ctx, slot, seed, committeeIndex)
	if err != nil {
		return nil, errors.Wrap(err, "could not interface with committee cache")
	}
	if committee != nil {
		return committee, nil
	}

	committeesPerSlot := SlotCommitteeCount(uint64(len(validatorIndices)))

	indexOffset, err := math.Add64(uint64(committeeIndex), uint64(slot.ModSlot(params.BeaconConfig().SlotsPerEpoch).Mul(committeesPerSlot)))
	if err != nil {
		return nil, errors.Wrap(err, "could not add calculate index offset")
	}
	count := committeesPerSlot * uint64(params.BeaconConfig().SlotsPerEpoch)

	return ComputeCommittee(validatorIndices, seed, indexOffset, count)
}

// CommitteeAssignmentContainer represents a committee list, committee index, and to be attested slot for a given epoch.
type CommitteeAssignmentContainer struct {
	Committee      []primitives.ValidatorIndex
	AttesterSlot   primitives.Slot
	CommitteeIndex primitives.CommitteeIndex
}

// CommitteeAssignments is a map of validator indices pointing to the appropriate committee
// assignment for the given epoch.
//
// 1. Determine the proposer validator index for each slot.
// 2. Compute all committees.
// 3. Determine the attesting slot for each committee.
// 4. Construct a map of validator indices pointing to the respective committees.
func CommitteeAssignments(
	ctx context.Context,
	state state.BeaconState,
	epoch primitives.Epoch,
) (map[primitives.ValidatorIndex]*CommitteeAssignmentContainer, map[primitives.ValidatorIndex][]primitives.Slot, error) {
	nextEpoch := time.NextEpoch(state)
	if epoch > nextEpoch {
		return nil, nil, fmt.Errorf(
			"epoch %d can't be greater than next epoch %d",
			epoch,
			nextEpoch,
		)
	}

	// We determine the slots in which proposers are supposed to act.
	// Some validators may need to propose multiple times per epoch, so
	// we use a map of proposer idx -> []slot to keep track of this possibility.
	startSlot, err := slots.EpochStart(epoch)
	if err != nil {
		return nil, nil, err
	}
	minValidStartSlot := primitives.Slot(0)
	if state.Slot() >= params.BeaconConfig().SlotsPerHistoricalRoot {
		minValidStartSlot = state.Slot() - params.BeaconConfig().SlotsPerHistoricalRoot
	}
	if startSlot < minValidStartSlot {
		return nil, nil, fmt.Errorf("start slot %d is smaller than the minimum valid start slot %d", startSlot, minValidStartSlot)
	}

	proposerIndexToSlots := make(map[primitives.ValidatorIndex][]primitives.Slot, params.BeaconConfig().SlotsPerEpoch)
	for slot := startSlot; slot < startSlot+params.BeaconConfig().SlotsPerEpoch; slot++ {
		// Skip proposer assignment for genesis slot.
		if slot == 0 {
			continue
		}
		if err := state.SetSlot(slot); err != nil {
			return nil, nil, err
		}
		i, err := BeaconProposerIndex(ctx, state)
		if err != nil {
			return nil, nil, errors.Wrapf(err, "could not check proposer at slot %d", state.Slot())
		}
		proposerIndexToSlots[i] = append(proposerIndexToSlots[i], slot)
	}

	// If previous proposer indices computation is outside if current proposal epoch range,
	// we need to reset state slot back to start slot so that we can compute the correct committees.
	currentProposalEpoch := epoch < nextEpoch
	if !currentProposalEpoch {
		if err := state.SetSlot(state.Slot() - params.BeaconConfig().SlotsPerEpoch); err != nil {
			return nil, nil, err
		}
	}

	activeValidatorIndices, err := ActiveValidatorIndices(ctx, state, epoch)
	if err != nil {
		return nil, nil, err
	}
	// Each slot in an epoch has a different set of committees. This value is derived from the
	// active validator set, which does not change.
	numCommitteesPerSlot := SlotCommitteeCount(uint64(len(activeValidatorIndices)))
	validatorIndexToCommittee := make(map[primitives.ValidatorIndex]*CommitteeAssignmentContainer, len(activeValidatorIndices))

	// Compute all committees for all slots.
	for i := primitives.Slot(0); i < params.BeaconConfig().SlotsPerEpoch; i++ {
		// Compute committees.
		for j := uint64(0); j < numCommitteesPerSlot; j++ {
			slot := startSlot + i
			committee, err := BeaconCommitteeFromState(ctx, state, slot, primitives.CommitteeIndex(j) /*committee index*/)
			if err != nil {
				return nil, nil, err
			}

			cac := &CommitteeAssignmentContainer{
				Committee:      committee,
				CommitteeIndex: primitives.CommitteeIndex(j),
				AttesterSlot:   slot,
			}
			for _, vIndex := range committee {
				validatorIndexToCommittee[vIndex] = cac
			}
		}
	}

	return validatorIndexToCommittee, proposerIndexToSlots, nil
}

// VerifyBitfieldLength verifies that a bitfield length matches the given committee size.
func VerifyBitfieldLength(bf bitfield.Bitfield, committeeSize uint64) error {
	if bf.Len() != committeeSize {
		return fmt.Errorf(
			"wanted participants bitfield length %d, got: %d",
			committeeSize,
			bf.Len())
	}
	return nil
}

// VerifyAttestationBitfieldLengths verifies that an attestations aggregation bitfields is
// a valid length matching the size of the committee.
func VerifyAttestationBitfieldLengths(ctx context.Context, state state.ReadOnlyBeaconState, att interfaces.Attestation) error {
	committee, err := BeaconCommitteeFromState(ctx, state, att.GetData().Slot, att.GetData().CommitteeIndex)
	if err != nil {
		return errors.Wrap(err, "could not retrieve beacon committees")
	}

	if committee == nil {
		return errors.New("no committee exist for this attestation")
	}

	if err := VerifyBitfieldLength(att.GetAggregationBits(), uint64(len(committee))); err != nil {
		return errors.Wrap(err, "failed to verify aggregation bitfield")
	}
	return nil
}

// ShuffledIndices uses input beacon state and returns the shuffled indices of the input epoch,
// the shuffled indices then can be used to break up into committees.
func ShuffledIndices(s state.ReadOnlyBeaconState, epoch primitives.Epoch) ([]primitives.ValidatorIndex, error) {
	seed, err := Seed(s, epoch, params.BeaconConfig().DomainBeaconAttester)
	if err != nil {
		return nil, errors.Wrapf(err, "could not get seed for epoch %d", epoch)
	}

	indices := make([]primitives.ValidatorIndex, 0, s.NumValidators())
	if err := s.ReadFromEveryValidator(func(idx int, val state.ReadOnlyValidator) error {
		if IsActiveValidatorUsingTrie(val, epoch) {
			indices = append(indices, primitives.ValidatorIndex(idx))
		}
		return nil
	}); err != nil {
		return nil, err
	}

	// UnshuffleList is used as an optimized implementation for raw speed.
	return UnshuffleList(indices, seed)
}

<<<<<<< HEAD
// TODO: doc
func CommitteeIndices(committeeBits bitfield.Bitlist) []primitives.CommitteeIndex {
=======
// CommitteeIndices return beacon committee indices corresponding to bits that are set on the argument bitfield.
//
// Spec pseudocode definition:
//
//	def get_committee_indices(committee_bits: Bitvector) -> Sequence[CommitteeIndex]:
//	   return [CommitteeIndex(index) for index, bit in enumerate(committee_bits) if bit]
func CommitteeIndices(committeeBits bitfield.Bitfield) []primitives.CommitteeIndex {
>>>>>>> 77f9a86a
	indices := committeeBits.BitIndices()
	committeeIndices := make([]primitives.CommitteeIndex, len(indices))
	for i, ix := range indices {
		committeeIndices[i] = primitives.CommitteeIndex(uint64(ix))
	}
	return committeeIndices
}

// UpdateCommitteeCache gets called at the beginning of every epoch to cache the committee shuffled indices
// list with committee index and epoch number. It caches the shuffled indices for the input epoch.
func UpdateCommitteeCache(ctx context.Context, state state.ReadOnlyBeaconState, e primitives.Epoch) error {
	seed, err := Seed(state, e, params.BeaconConfig().DomainBeaconAttester)
	if err != nil {
		return err
	}
	if committeeCache.HasEntry(string(seed[:])) {
		return nil
	}
	shuffledIndices, err := ShuffledIndices(state, e)
	if err != nil {
		return err
	}

	count := SlotCommitteeCount(uint64(len(shuffledIndices)))

	// Store the sorted indices as well as shuffled indices. In current spec,
	// sorted indices is required to retrieve proposer index. This is also
	// used for failing verify signature fallback.
	sortedIndices := make([]primitives.ValidatorIndex, len(shuffledIndices))
	copy(sortedIndices, shuffledIndices)
	sort.Slice(sortedIndices, func(i, j int) bool {
		return sortedIndices[i] < sortedIndices[j]
	})

	if err := committeeCache.AddCommitteeShuffledList(ctx, &cache.Committees{
		ShuffledIndices: shuffledIndices,
		CommitteeCount:  uint64(params.BeaconConfig().SlotsPerEpoch.Mul(count)),
		Seed:            seed,
		SortedIndices:   sortedIndices,
	}); err != nil {
		return err
	}
	return nil
}

// UpdateProposerIndicesInCache updates proposer indices entry of the committee cache.
// Input state is used to retrieve active validator indices.
// Input root is to use as key in the cache.
// Input epoch is the epoch to retrieve proposer indices for.
func UpdateProposerIndicesInCache(ctx context.Context, state state.ReadOnlyBeaconState, epoch primitives.Epoch) error {
	// The cache uses the state root at the end of (current epoch - 1) as key.
	// (e.g. for epoch 2, the key is root at slot 63)
	if epoch <= params.BeaconConfig().GenesisEpoch+params.BeaconConfig().MinSeedLookahead {
		return nil
	}
	slot, err := slots.EpochEnd(epoch - 1)
	if err != nil {
		return err
	}
	root, err := StateRootAtSlot(state, slot)
	if err != nil {
		return err
	}
	// Skip cache update if the key already exists
	_, ok := proposerIndicesCache.ProposerIndices(epoch, [32]byte(root))
	if ok {
		return nil
	}
	indices, err := ActiveValidatorIndices(ctx, state, epoch)
	if err != nil {
		return err
	}
	proposerIndices, err := PrecomputeProposerIndices(state, indices, epoch)
	if err != nil {
		return err
	}
	if len(proposerIndices) != int(params.BeaconConfig().SlotsPerEpoch) {
		return errors.New("invalid proposer length returned from state")
	}
	// This is here to deal with tests only
	var indicesArray [fieldparams.SlotsPerEpoch]primitives.ValidatorIndex
	copy(indicesArray[:], proposerIndices)
	proposerIndicesCache.Prune(epoch - 2)
	proposerIndicesCache.Set(epoch, [32]byte(root), indicesArray)
	return nil
}

// UpdateCachedCheckpointToStateRoot updates the map from checkpoints to state root in the proposer indices cache
func UpdateCachedCheckpointToStateRoot(state state.ReadOnlyBeaconState, cp *forkchoicetypes.Checkpoint) error {
	if cp.Epoch <= params.BeaconConfig().GenesisEpoch+params.BeaconConfig().MinSeedLookahead {
		return nil
	}
	slot, err := slots.EpochEnd(cp.Epoch)
	if err != nil {
		return err
	}
	root, err := state.StateRootAtIndex(uint64(slot % params.BeaconConfig().SlotsPerHistoricalRoot))
	if err != nil {
		return err
	}
	proposerIndicesCache.SetCheckpoint(*cp, [32]byte(root))
	return nil
}

// ExpandCommitteeCache resizes the cache to a higher limit.
func ExpandCommitteeCache() {
	committeeCache.ExpandCommitteeCache()
}

// CompressCommitteeCache resizes the cache to a lower limit.
func CompressCommitteeCache() {
	committeeCache.CompressCommitteeCache()
}

// ClearCache clears the beacon committee cache and sync committee cache.
func ClearCache() {
	committeeCache.Clear()
	proposerIndicesCache.Prune(0)
	syncCommitteeCache.Clear()
	balanceCache.Clear()
}

// ComputeCommittee returns the requested shuffled committee out of the total committees using
// validator indices and seed.
//
// Spec pseudocode definition:
//
//	def compute_committee(indices: Sequence[ValidatorIndex],
//	                    seed: Bytes32,
//	                    index: uint64,
//	                    count: uint64) -> Sequence[ValidatorIndex]:
//	  """
//	  Return the committee corresponding to ``indices``, ``seed``, ``index``, and committee ``count``.
//	  """
//	  start = (len(indices) * index) // count
//	  end = (len(indices) * uint64(index + 1)) // count
//	  return [indices[compute_shuffled_index(uint64(i), uint64(len(indices)), seed)] for i in range(start, end)]
func ComputeCommittee(
	indices []primitives.ValidatorIndex,
	seed [32]byte,
	index, count uint64,
) ([]primitives.ValidatorIndex, error) {
	validatorCount := uint64(len(indices))
	start := slice.SplitOffset(validatorCount, count, index)
	end := slice.SplitOffset(validatorCount, count, index+1)

	if start > validatorCount || end > validatorCount {
		return nil, errors.New("index out of range")
	}

	// Save the shuffled indices in cache, this is only needed once per epoch or once per new committee index.
	shuffledIndices := make([]primitives.ValidatorIndex, len(indices))
	copy(shuffledIndices, indices)
	// UnshuffleList is used here as it is an optimized implementation created
	// for fast computation of committees.
	// Reference implementation: https://github.com/protolambda/eth2-shuffle
	shuffledList, err := UnshuffleList(shuffledIndices, seed)
	if err != nil {
		return nil, err
	}

	return shuffledList[start:end], nil
}

// PrecomputeProposerIndices computes proposer indices of the current epoch and returns a list of proposer indices,
// the index of the list represents the slot number.
func PrecomputeProposerIndices(state state.ReadOnlyBeaconState, activeIndices []primitives.ValidatorIndex, e primitives.Epoch) ([]primitives.ValidatorIndex, error) {
	hashFunc := hash.CustomSHA256Hasher()
	proposerIndices := make([]primitives.ValidatorIndex, params.BeaconConfig().SlotsPerEpoch)

	seed, err := Seed(state, e, params.BeaconConfig().DomainBeaconProposer)
	if err != nil {
		return nil, errors.Wrap(err, "could not generate seed")
	}
	slot, err := slots.EpochStart(e)
	if err != nil {
		return nil, err
	}
	for i := uint64(0); i < uint64(params.BeaconConfig().SlotsPerEpoch); i++ {
		seedWithSlot := append(seed[:], bytesutil.Bytes8(uint64(slot)+i)...)
		seedWithSlotHash := hashFunc(seedWithSlot)
		index, err := ComputeProposerIndex(state, activeIndices, seedWithSlotHash)
		if err != nil {
			return nil, err
		}
		proposerIndices[i] = index
	}

	return proposerIndices, nil
}<|MERGE_RESOLUTION|>--- conflicted
+++ resolved
@@ -295,10 +295,6 @@
 	return UnshuffleList(indices, seed)
 }
 
-<<<<<<< HEAD
-// TODO: doc
-func CommitteeIndices(committeeBits bitfield.Bitlist) []primitives.CommitteeIndex {
-=======
 // CommitteeIndices return beacon committee indices corresponding to bits that are set on the argument bitfield.
 //
 // Spec pseudocode definition:
@@ -306,7 +302,6 @@
 //	def get_committee_indices(committee_bits: Bitvector) -> Sequence[CommitteeIndex]:
 //	   return [CommitteeIndex(index) for index, bit in enumerate(committee_bits) if bit]
 func CommitteeIndices(committeeBits bitfield.Bitfield) []primitives.CommitteeIndex {
->>>>>>> 77f9a86a
 	indices := committeeBits.BitIndices()
 	committeeIndices := make([]primitives.CommitteeIndex, len(indices))
 	for i, ix := range indices {
