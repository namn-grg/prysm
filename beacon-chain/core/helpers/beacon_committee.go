// Package helpers contains helper functions outlined in the Ethereum Beacon Chain spec, such as
// computing committees, randao, rewards/penalties, and more.
package helpers

import (
	"bytes"
	"context"
	"fmt"
	"sort"

	"github.com/pkg/errors"
	types "github.com/prysmaticlabs/eth2-types"
	"github.com/prysmaticlabs/go-bitfield"
	"github.com/prysmaticlabs/prysm/beacon-chain/cache"
	"github.com/prysmaticlabs/prysm/beacon-chain/core/time"
	"github.com/prysmaticlabs/prysm/beacon-chain/state"
	"github.com/prysmaticlabs/prysm/config/params"
	"github.com/prysmaticlabs/prysm/container/slice"
	"github.com/prysmaticlabs/prysm/crypto/hash"
	"github.com/prysmaticlabs/prysm/encoding/bytesutil"
	"github.com/prysmaticlabs/prysm/math"
	ethpb "github.com/prysmaticlabs/prysm/proto/prysm/v1alpha1"
	"github.com/prysmaticlabs/prysm/time/slots"
)

var (
	committeeCache       = cache.NewCommitteesCache()
	proposerIndicesCache = cache.NewProposerIndicesCache()
)

// SlotCommitteeCount returns the number of beacon committees of a slot. The
// active validator count is provided as an argument rather than an imported implementation
// from the spec definition. Having the active validator count as an argument allows for
// cheaper computation, instead of retrieving head state, one can retrieve the validator
// count.
//
// Spec pseudocode definition:
//   def get_committee_count_per_slot(state: BeaconState, epoch: Epoch) -> uint64:
//    """
//    Return the number of committees in each slot for the given ``epoch``.
//    """
//    return max(uint64(1), min(
//        MAX_COMMITTEES_PER_SLOT,
//        uint64(len(get_active_validator_indices(state, epoch))) // SLOTS_PER_EPOCH // TARGET_COMMITTEE_SIZE,
//    ))
func SlotCommitteeCount(activeValidatorCount uint64) uint64 {
	var committeesPerSlot = activeValidatorCount / uint64(params.BeaconConfig().SlotsPerEpoch) / params.BeaconConfig().TargetCommitteeSize

	if committeesPerSlot > params.BeaconConfig().MaxCommitteesPerSlot {
		return params.BeaconConfig().MaxCommitteesPerSlot
	}
	if committeesPerSlot == 0 {
		return 1
	}

	return committeesPerSlot
}

// BeaconCommitteeFromState returns the crosslink committee of a given slot and committee index. This
// is a spec implementation where state is used as an argument. In case of state retrieval
// becomes expensive, consider using BeaconCommittee below.
//
// Spec pseudocode definition:
//   def get_beacon_committee(state: BeaconState, slot: Slot, index: CommitteeIndex) -> Sequence[ValidatorIndex]:
//    """
//    Return the beacon committee at ``slot`` for ``index``.
//    """
//    epoch = compute_epoch_at_slot(slot)
//    committees_per_slot = get_committee_count_per_slot(state, epoch)
//    return compute_committee(
//        indices=get_active_validator_indices(state, epoch),
//        seed=get_seed(state, epoch, DOMAIN_BEACON_ATTESTER),
//        index=(slot % SLOTS_PER_EPOCH) * committees_per_slot + index,
//        count=committees_per_slot * SLOTS_PER_EPOCH,
//    )
func BeaconCommitteeFromState(ctx context.Context, state state.ReadOnlyBeaconState, slot types.Slot, committeeIndex types.CommitteeIndex) ([]types.ValidatorIndex, error) {
	epoch := slots.ToEpoch(slot)
	seed, err := Seed(state, epoch, params.BeaconConfig().DomainBeaconAttester)
	if err != nil {
		return nil, errors.Wrap(err, "could not get seed")
	}

	committee, err := committeeCache.Committee(ctx, slot, seed, committeeIndex)
	if err != nil {
		return nil, errors.Wrap(err, "could not interface with committee cache")
	}
	if committee != nil {
		return committee, nil
	}

	activeIndices, err := ActiveValidatorIndices(ctx, state, epoch)
	if err != nil {
		return nil, errors.Wrap(err, "could not get active indices")
	}

	return BeaconCommittee(ctx, activeIndices, seed, slot, committeeIndex)
}

// BeaconCommittee returns the beacon committee of a given slot and committee index. The
// validator indices and seed are provided as an argument rather than an imported implementation
// from the spec definition. Having them as an argument allows for cheaper computation run time.
//
// Spec pseudocode definition:
//   def get_beacon_committee(state: BeaconState, slot: Slot, index: CommitteeIndex) -> Sequence[ValidatorIndex]:
//    """
//    Return the beacon committee at ``slot`` for ``index``.
//    """
//    epoch = compute_epoch_at_slot(slot)
//    committees_per_slot = get_committee_count_per_slot(state, epoch)
//    return compute_committee(
//        indices=get_active_validator_indices(state, epoch),
//        seed=get_seed(state, epoch, DOMAIN_BEACON_ATTESTER),
//        index=(slot % SLOTS_PER_EPOCH) * committees_per_slot + index,
//        count=committees_per_slot * SLOTS_PER_EPOCH,
//    )
func BeaconCommittee(
	ctx context.Context,
	validatorIndices []types.ValidatorIndex,
	seed [32]byte,
	slot types.Slot,
	committeeIndex types.CommitteeIndex,
) ([]types.ValidatorIndex, error) {
	committee, err := committeeCache.Committee(ctx, slot, seed, committeeIndex)
	if err != nil {
		return nil, errors.Wrap(err, "could not interface with committee cache")
	}
	if committee != nil {
		return committee, nil
	}

	committeesPerSlot := SlotCommitteeCount(uint64(len(validatorIndices)))

	indexOffset, err := math.Add64(uint64(committeeIndex), uint64(slot.ModSlot(params.BeaconConfig().SlotsPerEpoch).Mul(committeesPerSlot)))
	if err != nil {
		return nil, errors.Wrap(err, "could not add calculate index offset")
	}
	count := committeesPerSlot * uint64(params.BeaconConfig().SlotsPerEpoch)

	return computeCommittee(validatorIndices, seed, indexOffset, count)
}

// CommitteeAssignmentContainer represents a committee list, committee index, and to be attested slot for a given epoch.
type CommitteeAssignmentContainer struct {
	Committee      []types.ValidatorIndex
	AttesterSlot   types.Slot
	CommitteeIndex types.CommitteeIndex
}

// CommitteeAssignments is a map of validator indices pointing to the appropriate committee
// assignment for the given epoch.
//
// 1. Determine the proposer validator index for each slot.
// 2. Compute all committees.
// 3. Determine the attesting slot for each committee.
// 4. Construct a map of validator indices pointing to the respective committees.
func CommitteeAssignments(
	ctx context.Context,
	state state.BeaconState,
	epoch types.Epoch,
) (map[types.ValidatorIndex]*CommitteeAssignmentContainer, map[types.ValidatorIndex][]types.Slot, error) {
	nextEpoch := time.NextEpoch(state)
	if epoch > nextEpoch {
		return nil, nil, fmt.Errorf(
			"epoch %d can't be greater than next epoch %d",
			epoch,
			nextEpoch,
		)
	}

	// We determine the slots in which proposers are supposed to act.
	// Some validators may need to propose multiple times per epoch, so
	// we use a map of proposer idx -> []slot to keep track of this possibility.
	startSlot, err := slots.EpochStart(epoch)
	if err != nil {
		return nil, nil, err
	}
	proposerIndexToSlots := make(map[types.ValidatorIndex][]types.Slot, params.BeaconConfig().SlotsPerEpoch)
	// Proposal epochs do not have a look ahead, so we skip them over here.
<<<<<<< HEAD
=======
	validProposalEpoch := epoch < nextEpoch
>>>>>>> 9dc5df66
	for slot := startSlot; slot < startSlot+params.BeaconConfig().SlotsPerEpoch; slot++ {
		// Skip proposer assignment for genesis slot.
		if slot == 0 {
			continue
		}
		if err := state.SetSlot(slot); err != nil {
			return nil, nil, err
		}
		i, err := BeaconProposerIndex(ctx, state)
		if err != nil {
			return nil, nil, errors.Wrapf(err, "could not check proposer at slot %d", state.Slot())
		}
		proposerIndexToSlots[i] = append(proposerIndexToSlots[i], slot)
	}

	if !validProposalEpoch {
		if err := state.SetSlot(state.Slot() - params.BeaconConfig().SlotsPerEpoch); err != nil {
			return nil, nil, err
		}
	}

	activeValidatorIndices, err := ActiveValidatorIndices(ctx, state, epoch)
	if err != nil {
		return nil, nil, err
	}
	// Each slot in an epoch has a different set of committees. This value is derived from the
	// active validator set, which does not change.
	numCommitteesPerSlot := SlotCommitteeCount(uint64(len(activeValidatorIndices)))
	validatorIndexToCommittee := make(map[types.ValidatorIndex]*CommitteeAssignmentContainer, len(activeValidatorIndices))

	// Compute all committees for all slots.
	for i := types.Slot(0); i < params.BeaconConfig().SlotsPerEpoch; i++ {
		// Compute committees.
		for j := uint64(0); j < numCommitteesPerSlot; j++ {
			slot := startSlot + i
			committee, err := BeaconCommitteeFromState(ctx, state, slot, types.CommitteeIndex(j) /*committee index*/)
			if err != nil {
				return nil, nil, err
			}

			cac := &CommitteeAssignmentContainer{
				Committee:      committee,
				CommitteeIndex: types.CommitteeIndex(j),
				AttesterSlot:   slot,
			}
			for _, vIndex := range committee {
				validatorIndexToCommittee[vIndex] = cac
			}
		}
	}

	return validatorIndexToCommittee, proposerIndexToSlots, nil
}

// VerifyBitfieldLength verifies that a bitfield length matches the given committee size.
func VerifyBitfieldLength(bf bitfield.Bitfield, committeeSize uint64) error {
	if bf.Len() != committeeSize {
		return fmt.Errorf(
			"wanted participants bitfield length %d, got: %d",
			committeeSize,
			bf.Len())
	}
	return nil
}

// VerifyAttestationBitfieldLengths verifies that an attestations aggregation bitfields is
// a valid length matching the size of the committee.
func VerifyAttestationBitfieldLengths(ctx context.Context, state state.ReadOnlyBeaconState, att *ethpb.Attestation) error {
	committee, err := BeaconCommitteeFromState(ctx, state, att.Data.Slot, att.Data.CommitteeIndex)
	if err != nil {
		return errors.Wrap(err, "could not retrieve beacon committees")
	}

	if committee == nil {
		return errors.New("no committee exist for this attestation")
	}

	if err := VerifyBitfieldLength(att.AggregationBits, uint64(len(committee))); err != nil {
		return errors.Wrap(err, "failed to verify aggregation bitfield")
	}
	return nil
}

// ShuffledIndices uses input beacon state and returns the shuffled indices of the input epoch,
// the shuffled indices then can be used to break up into committees.
func ShuffledIndices(s state.ReadOnlyBeaconState, epoch types.Epoch) ([]types.ValidatorIndex, error) {
	seed, err := Seed(s, epoch, params.BeaconConfig().DomainBeaconAttester)
	if err != nil {
		return nil, errors.Wrapf(err, "could not get seed for epoch %d", epoch)
	}

	indices := make([]types.ValidatorIndex, 0, s.NumValidators())
	if err := s.ReadFromEveryValidator(func(idx int, val state.ReadOnlyValidator) error {
		if IsActiveValidatorUsingTrie(val, epoch) {
			indices = append(indices, types.ValidatorIndex(idx))
		}
		return nil
	}); err != nil {
		return nil, err
	}

	// UnshuffleList is used as an optimized implementation for raw speed.
	return UnshuffleList(indices, seed)
}

// UpdateCommitteeCache gets called at the beginning of every epoch to cache the committee shuffled indices
// list with committee index and epoch number. It caches the shuffled indices for current epoch and next epoch.
func UpdateCommitteeCache(state state.ReadOnlyBeaconState, epoch types.Epoch) error {
	for _, e := range []types.Epoch{epoch, epoch + 1} {
		seed, err := Seed(state, e, params.BeaconConfig().DomainBeaconAttester)
		if err != nil {
			return err
		}
		if committeeCache.HasEntry(string(seed[:])) {
			return nil
		}

		shuffledIndices, err := ShuffledIndices(state, e)
		if err != nil {
			return err
		}

		count := SlotCommitteeCount(uint64(len(shuffledIndices)))

		// Store the sorted indices as well as shuffled indices. In current spec,
		// sorted indices is required to retrieve proposer index. This is also
		// used for failing verify signature fallback.
		sortedIndices := make([]types.ValidatorIndex, len(shuffledIndices))
		copy(sortedIndices, shuffledIndices)
		sort.Slice(sortedIndices, func(i, j int) bool {
			return sortedIndices[i] < sortedIndices[j]
		})

		if err := committeeCache.AddCommitteeShuffledList(&cache.Committees{
			ShuffledIndices: shuffledIndices,
			CommitteeCount:  uint64(params.BeaconConfig().SlotsPerEpoch.Mul(count)),
			Seed:            seed,
			SortedIndices:   sortedIndices,
		}); err != nil {
			return err
		}
	}

	return nil
}

// UpdateProposerIndicesInCache updates proposer indices entry of the committee cache.
func UpdateProposerIndicesInCache(ctx context.Context, state state.ReadOnlyBeaconState) error {
	// The cache uses the state root at the (current epoch - 1)'s slot as key. (e.g. for epoch 2, the key is root at slot 63)
	// Which is the reason why we skip genesis epoch.
	if time.CurrentEpoch(state) <= params.BeaconConfig().GenesisEpoch+params.BeaconConfig().MinSeedLookahead {
		return nil
	}

	// Use state root from (current_epoch - 1))
	wantedEpoch := time.PrevEpoch(state)
	s, err := slots.EpochEnd(wantedEpoch)
	if err != nil {
		return err
	}
	r, err := StateRootAtSlot(state, s)
	if err != nil {
		return err
	}
	// Skip cache update if we have an invalid key
	if r == nil || bytes.Equal(r, params.BeaconConfig().ZeroHash[:]) {
		return nil
	}
	// Skip cache update if the key already exists
	exists, err := proposerIndicesCache.HasProposerIndices(bytesutil.ToBytes32(r))
	if err != nil {
		return err
	}
	if exists {
		return nil
	}

	indices, err := ActiveValidatorIndices(ctx, state, time.CurrentEpoch(state))
	if err != nil {
		return err
	}
	proposerIndices, err := precomputeProposerIndices(state, indices)
	if err != nil {
		return err
	}
	return proposerIndicesCache.AddProposerIndices(&cache.ProposerIndices{
		BlockRoot:       bytesutil.ToBytes32(r),
		ProposerIndices: proposerIndices,
	})
}

// ClearCache clears the beacon committee cache and sync committee cache.
func ClearCache() {
	committeeCache = cache.NewCommitteesCache()
	proposerIndicesCache = cache.NewProposerIndicesCache()
	syncCommitteeCache = cache.NewSyncCommittee()
}

// computeCommittee returns the requested shuffled committee out of the total committees using
// validator indices and seed.
//
// Spec pseudocode definition:
//  def compute_committee(indices: Sequence[ValidatorIndex],
//                      seed: Bytes32,
//                      index: uint64,
//                      count: uint64) -> Sequence[ValidatorIndex]:
//    """
//    Return the committee corresponding to ``indices``, ``seed``, ``index``, and committee ``count``.
//    """
//    start = (len(indices) * index) // count
//    end = (len(indices) * uint64(index + 1)) // count
//    return [indices[compute_shuffled_index(uint64(i), uint64(len(indices)), seed)] for i in range(start, end)]
func computeCommittee(
	indices []types.ValidatorIndex,
	seed [32]byte,
	index, count uint64,
) ([]types.ValidatorIndex, error) {
	validatorCount := uint64(len(indices))
	start := slice.SplitOffset(validatorCount, count, index)
	end := slice.SplitOffset(validatorCount, count, index+1)

	if start > validatorCount || end > validatorCount {
		return nil, errors.New("index out of range")
	}

	// Save the shuffled indices in cache, this is only needed once per epoch or once per new committee index.
	shuffledIndices := make([]types.ValidatorIndex, len(indices))
	copy(shuffledIndices, indices)
	// UnshuffleList is used here as it is an optimized implementation created
	// for fast computation of committees.
	// Reference implementation: https://github.com/protolambda/eth2-shuffle
	shuffledList, err := UnshuffleList(shuffledIndices, seed)
	if err != nil {
		return nil, err
	}

	return shuffledList[start:end], nil
}

// This computes proposer indices of the current epoch and returns a list of proposer indices,
// the index of the list represents the slot number.
func precomputeProposerIndices(state state.ReadOnlyBeaconState, activeIndices []types.ValidatorIndex) ([]types.ValidatorIndex, error) {
	hashFunc := hash.CustomSHA256Hasher()
	proposerIndices := make([]types.ValidatorIndex, params.BeaconConfig().SlotsPerEpoch)

	e := time.CurrentEpoch(state)
	seed, err := Seed(state, e, params.BeaconConfig().DomainBeaconProposer)
	if err != nil {
		return nil, errors.Wrap(err, "could not generate seed")
	}
	slot, err := slots.EpochStart(e)
	if err != nil {
		return nil, err
	}
	for i := uint64(0); i < uint64(params.BeaconConfig().SlotsPerEpoch); i++ {
		seedWithSlot := append(seed[:], bytesutil.Bytes8(uint64(slot)+i)...)
		seedWithSlotHash := hashFunc(seedWithSlot)
		index, err := ComputeProposerIndex(state, activeIndices, seedWithSlotHash)
		if err != nil {
			return nil, err
		}
		proposerIndices[i] = index
	}

	return proposerIndices, nil
}<|MERGE_RESOLUTION|>--- conflicted
+++ resolved
@@ -176,10 +176,7 @@
 	}
 	proposerIndexToSlots := make(map[types.ValidatorIndex][]types.Slot, params.BeaconConfig().SlotsPerEpoch)
 	// Proposal epochs do not have a look ahead, so we skip them over here.
-<<<<<<< HEAD
-=======
 	validProposalEpoch := epoch < nextEpoch
->>>>>>> 9dc5df66
 	for slot := startSlot; slot < startSlot+params.BeaconConfig().SlotsPerEpoch; slot++ {
 		// Skip proposer assignment for genesis slot.
 		if slot == 0 {
