package sync

import (
	"context"
	"fmt"
	"time"

	pubsub "github.com/libp2p/go-libp2p-pubsub"
	"github.com/libp2p/go-libp2p/core/peer"
	"github.com/pkg/errors"
	"github.com/prysmaticlabs/prysm/v3/beacon-chain/core/blocks"
	"github.com/prysmaticlabs/prysm/v3/beacon-chain/core/feed"
	blockfeed "github.com/prysmaticlabs/prysm/v3/beacon-chain/core/feed/block"
	"github.com/prysmaticlabs/prysm/v3/beacon-chain/core/helpers"
	"github.com/prysmaticlabs/prysm/v3/beacon-chain/core/transition"
	"github.com/prysmaticlabs/prysm/v3/beacon-chain/state"
	"github.com/prysmaticlabs/prysm/v3/config/features"
	"github.com/prysmaticlabs/prysm/v3/config/params"
	consensusblocks "github.com/prysmaticlabs/prysm/v3/consensus-types/blocks"
	"github.com/prysmaticlabs/prysm/v3/consensus-types/interfaces"
	"github.com/prysmaticlabs/prysm/v3/consensus-types/primitives"
	"github.com/prysmaticlabs/prysm/v3/encoding/bytesutil"
	"github.com/prysmaticlabs/prysm/v3/monitoring/tracing"
	eth "github.com/prysmaticlabs/prysm/v3/proto/prysm/v1alpha1"
	prysmTime "github.com/prysmaticlabs/prysm/v3/time"
	"github.com/prysmaticlabs/prysm/v3/time/slots"
	"github.com/sirupsen/logrus"
	"go.opencensus.io/trace"
)

var (
	ErrOptimisticParent = errors.New("parent of the block is optimistic")
)

// validateBeaconBlockPubSub checks that the incoming block has a valid BLS signature.
// Blocks that have already been seen are ignored. If the BLS signature is any valid signature,
// this method rebroadcasts the message.
func (s *Service) validateBeaconBlockPubSub(ctx context.Context, pid peer.ID, msg *pubsub.Message) (pubsub.ValidationResult, error) {
	receivedTime := prysmTime.Now()
	// Validation runs on publish (not just subscriptions), so we should approve any message from
	// ourselves.
	if pid == s.cfg.p2p.PeerID() {
		return pubsub.ValidationAccept, nil
	}

	// We should not attempt to process blocks until fully synced, but propagation is OK.
	if s.cfg.initialSync.Syncing() {
		return pubsub.ValidationIgnore, nil
	}

	ctx, span := trace.StartSpan(ctx, "sync.validateBeaconBlockPubSub")
	defer span.End()

	m, err := s.decodePubsubMessage(msg)
	if err != nil {
		tracing.AnnotateError(span, err)
		return pubsub.ValidationReject, errors.Wrap(err, "Could not decode message")
	}

<<<<<<< HEAD
	blk, ok := m.(interfaces.SignedBeaconBlock)
=======
	s.validateBlockLock.Lock()
	defer s.validateBlockLock.Unlock()

	blk, ok := m.(interfaces.ReadOnlySignedBeaconBlock)
>>>>>>> c7f0a94b
	if !ok {
		return pubsub.ValidationReject, errors.New("msg is not ethpb.ReadOnlySignedBeaconBlock")
	}

	result, err := s.validateBlockPubsubHelper(ctx, receivedTime, msg, blk, nil)
	if err != nil || result != pubsub.ValidationAccept {
		return result, err
	}

	return pubsub.ValidationAccept, nil
}

func (s *Service) validateBlockPubsubHelper(
	ctx context.Context,
	receivedTime time.Time,
	msg *pubsub.Message,
	blk interfaces.SignedBeaconBlock,
	blob *eth.BlobsSidecar) (pubsub.ValidationResult, error) {
	ctx, span := trace.StartSpan(ctx, "sync.validateBlockPubsubHelper")
	defer span.End()

	s.validateBlockLock.Lock()
	defer s.validateBlockLock.Unlock()

	if blk.IsNil() || blk.Block().IsNil() {
		return pubsub.ValidationReject, errors.New("block.Block is nil")
	}

	// Broadcast the block on a feed to notify other services in the beacon node
	// of a received block (even if it does not process correctly through a state transition).
	s.cfg.blockNotifier.BlockFeed().Send(&feed.Event{
		Type: blockfeed.ReceivedBlock,
		Data: &blockfeed.ReceivedBlockData{
			SignedBlock: blk,
		},
	})

	if features.Get().EnableSlasher {
		// Feed the block header to slasher if enabled. This action
		// is done in the background to avoid adding more load to this critical code path.
		go func() {
			blockHeader, err := interfaces.SignedBeaconBlockHeaderFromBlockInterface(blk)
			if err != nil {
				log.WithError(err).WithField("blockSlot", blk.Block().Slot()).Warn("Could not extract block header")
				return
			}
			s.cfg.slasherBlockHeadersFeed.Send(blockHeader)
		}()
	}

	// Verify the block is the first block received for the proposer for the slot.
	if s.hasSeenBlockIndexSlot(blk.Block().Slot(), blk.Block().ProposerIndex()) {
		return pubsub.ValidationIgnore, nil
	}

	blockRoot, err := blk.Block().HashTreeRoot()
	if err != nil {
		log.WithError(err).WithFields(getBlockFields(blk)).Debug("Ignored block")
		return pubsub.ValidationIgnore, nil
	}
	if s.cfg.beaconDB.HasBlock(ctx, blockRoot) {
		return pubsub.ValidationIgnore, nil
	}
	// Check if parent is a bad block and then reject the block.
	if s.hasBadBlock(blk.Block().ParentRoot()) {
		s.setBadBlock(ctx, blockRoot)
		err := fmt.Errorf("received block with root %#x that has an invalid parent %#x", blockRoot, blk.Block().ParentRoot())
		log.WithError(err).WithFields(getBlockFields(blk)).Debug("Received block with an invalid parent")
		return pubsub.ValidationReject, err
	}

	s.pendingQueueLock.RLock()
	if s.seenPendingBlocks[blockRoot] {
		s.pendingQueueLock.RUnlock()
		return pubsub.ValidationIgnore, nil
	}
	s.pendingQueueLock.RUnlock()

	// Be lenient in handling early blocks. Instead of discarding blocks arriving later than
	// MAXIMUM_GOSSIP_CLOCK_DISPARITY in future, we tolerate blocks arriving at max two slots
	// earlier (SECONDS_PER_SLOT * 2 seconds). Queue such blocks and process them at the right slot.
	genesisTime := uint64(s.cfg.chain.GenesisTime().Unix())
	if err := slots.VerifyTime(genesisTime, blk.Block().Slot(), earlyBlockProcessingTolerance); err != nil {
		log.WithError(err).WithFields(getBlockFields(blk)).Debug("Ignored block: could not verify slot time")
		return pubsub.ValidationIgnore, nil
	}

	// Add metrics for block arrival time subtracts slot start time.
	if err := captureArrivalTimeMetric(genesisTime, blk.Block().Slot()); err != nil {
		log.WithError(err).WithFields(getBlockFields(blk)).Debug("Ignored block: could not capture arrival time metric")
		return pubsub.ValidationIgnore, nil
	}

	cp := s.cfg.chain.FinalizedCheckpt()
	startSlot, err := slots.EpochStart(cp.Epoch)
	if err != nil {
		log.WithError(err).WithFields(getBlockFields(blk)).Debug("Ignored block: could not calculate epoch start slot")
		return pubsub.ValidationIgnore, nil
	}
	if startSlot >= blk.Block().Slot() {
		err := fmt.Errorf("finalized slot %d greater or equal to block slot %d", startSlot, blk.Block().Slot())
		log.WithFields(getBlockFields(blk)).Debug(err)
		return pubsub.ValidationIgnore, err
	}

	// Process the block if the clock jitter is less than MAXIMUM_GOSSIP_CLOCK_DISPARITY.
	// Otherwise queue it for processing in the right slot.
	if isBlockQueueable(genesisTime, blk.Block().Slot(), receivedTime) {
		s.pendingQueueLock.Lock()
		if err := s.insertBlkAndBlobToQueue(blk.Block().Slot(), blk, blockRoot, blob); err != nil {
			s.pendingQueueLock.Unlock()
			log.WithError(err).WithFields(getBlockFields(blk)).Debug("Could not insert block to pending queue")
			return pubsub.ValidationIgnore, err
		}
		s.pendingQueueLock.Unlock()
		err := fmt.Errorf("early block, with current slot %d < block slot %d", s.cfg.chain.CurrentSlot(), blk.Block().Slot())
		log.WithError(err).WithFields(getBlockFields(blk)).Debug("Could not process early block")
		return pubsub.ValidationIgnore, err
	}

	// Handle block when the parent is unknown.
	if !s.cfg.chain.HasBlock(ctx, blk.Block().ParentRoot()) {
		s.pendingQueueLock.Lock()
		if err := s.insertBlkAndBlobToQueue(blk.Block().Slot(), blk, blockRoot, blob); err != nil {
			s.pendingQueueLock.Unlock()
			log.WithError(err).WithFields(getBlockFields(blk)).Debug("Could not insert block to pending queue")
			return pubsub.ValidationIgnore, err
		}
		s.pendingQueueLock.Unlock()
		err := errors.Errorf("unknown parent for block with slot %d and parent root %#x", blk.Block().Slot(), blk.Block().ParentRoot())
		log.WithError(err).WithFields(getBlockFields(blk)).Debug("Could not identify parent for block")
		return pubsub.ValidationIgnore, err
	}

	err = s.validateBeaconBlock(ctx, blk, blockRoot)
	if err != nil {
		// If the parent is optimistic, process the block as usual
		// This also does not penalize a peer which sends optimistic blocks
		if !errors.Is(ErrOptimisticParent, err) {
			log.WithError(err).WithFields(getBlockFields(blk)).Debug("Could not validate beacon block")
			return pubsub.ValidationReject, err
		}
	}

	// Record attribute of valid block.
	span.AddAttributes(trace.Int64Attribute("slotInEpoch", int64(blk.Block().Slot()%params.BeaconConfig().SlotsPerEpoch)))
	blkPb, err := blk.Proto()
	if err != nil {
		log.WithError(err).WithFields(getBlockFields(blk)).Debug("Could not convert beacon block to protobuf type")
		return pubsub.ValidationIgnore, err
	}
	msg.ValidatorData = blkPb // Used in downstream subscriber

	// Log the arrival time of the accepted block
	startTime, err := slots.ToTime(genesisTime, blk.Block().Slot())
	if err != nil {
		return pubsub.ValidationIgnore, err
	}
	graffiti := blk.Block().Body().Graffiti()
	log.WithFields(logrus.Fields{
		"blockSlot":          blk.Block().Slot(),
		"sinceSlotStartTime": receivedTime.Sub(startTime),
		"proposerIndex":      blk.Block().ProposerIndex(),
		"graffiti":           string(graffiti[:]),
	}).Debug("Received block")

	blockVerificationGossipSummary.Observe(float64(prysmTime.Since(receivedTime).Milliseconds()))
	return pubsub.ValidationAccept, nil
}

func (s *Service) validateBeaconBlock(ctx context.Context, blk interfaces.ReadOnlySignedBeaconBlock, blockRoot [32]byte) error {
	ctx, span := trace.StartSpan(ctx, "sync.validateBeaconBlock")
	defer span.End()

	if err := s.cfg.chain.VerifyFinalizedBlkDescendant(ctx, blk.Block().ParentRoot()); err != nil {
		s.setBadBlock(ctx, blockRoot)
		return err
	}

	parentState, err := s.cfg.stateGen.StateByRoot(ctx, blk.Block().ParentRoot())
	if err != nil {
		return err
	}

	if err := blocks.VerifyBlockSignatureUsingCurrentFork(parentState, blk); err != nil {
		s.setBadBlock(ctx, blockRoot)
		return err
	}
	// In the event the block is more than an epoch ahead from its
	// parent state, we have to advance the state forward.
	parentRoot := blk.Block().ParentRoot()
	parentState, err = transition.ProcessSlotsUsingNextSlotCache(ctx, parentState, parentRoot[:], blk.Block().Slot())
	if err != nil {
		return err
	}
	idx, err := helpers.BeaconProposerIndex(ctx, parentState)
	if err != nil {
		return err
	}
	if blk.Block().ProposerIndex() != idx {
		s.setBadBlock(ctx, blockRoot)
		return errors.New("incorrect proposer index")
	}

	if err = s.validateBellatrixBeaconBlock(ctx, parentState, blk.Block()); err != nil {
		if errors.Is(err, ErrOptimisticParent) {
			return err
		}
		// for other kinds of errors, set this block as a bad block.
		s.setBadBlock(ctx, blockRoot)
		return err
	}
	return nil
}

// validateBellatrixBeaconBlock validates the block for the Bellatrix fork.
// spec code:
//
//	If the execution is enabled for the block -- i.e. is_execution_enabled(state, block.body) then validate the following:
//	   [REJECT] The block's execution payload timestamp is correct with respect to the slot --
//	   i.e. execution_payload.timestamp == compute_timestamp_at_slot(state, block.slot).
//
//	   If exection_payload verification of block's parent by an execution node is not complete:
//	      [REJECT] The block's parent (defined by block.parent_root) passes all validation (excluding execution
//	       node verification of the block.body.execution_payload).
//	   otherwise:
//	      [IGNORE] The block's parent (defined by block.parent_root) passes all validation (including execution
//	       node verification of the block.body.execution_payload).
func (s *Service) validateBellatrixBeaconBlock(ctx context.Context, parentState state.BeaconState, blk interfaces.ReadOnlyBeaconBlock) error {
	// Error if block and state are not the same version
	if parentState.Version() != blk.Version() {
		return errors.New("block and state are not the same version")
	}

	body := blk.Body()
	executionEnabled, err := blocks.IsExecutionEnabled(parentState, body)
	if err != nil {
		return err
	}
	if !executionEnabled {
		return nil
	}

	t, err := slots.ToTime(parentState.GenesisTime(), blk.Slot())
	if err != nil {
		return err
	}
	payload, err := body.Execution()
	if err != nil {
		return err
	}
	if payload.IsNil() {
		return errors.New("execution payload is nil")
	}
	if payload.Timestamp() != uint64(t.Unix()) {
		return errors.New("incorrect timestamp")
	}

	isParentOptimistic, err := s.cfg.chain.IsOptimisticForRoot(ctx, blk.ParentRoot())
	if err != nil {
		return err
	}
	if isParentOptimistic {
		return ErrOptimisticParent
	}
	return nil
}

// Returns true if the block is not the first block proposed for the proposer for the slot.
func (s *Service) hasSeenBlockIndexSlot(slot primitives.Slot, proposerIdx primitives.ValidatorIndex) bool {
	s.seenBlockLock.RLock()
	defer s.seenBlockLock.RUnlock()
	b := append(bytesutil.Bytes32(uint64(slot)), bytesutil.Bytes32(uint64(proposerIdx))...)
	_, seen := s.seenBlockCache.Get(string(b))
	return seen
}

// Set block proposer index and slot as seen for incoming blocks.
func (s *Service) setSeenBlockIndexSlot(slot primitives.Slot, proposerIdx primitives.ValidatorIndex) {
	s.seenBlockLock.Lock()
	defer s.seenBlockLock.Unlock()
	b := append(bytesutil.Bytes32(uint64(slot)), bytesutil.Bytes32(uint64(proposerIdx))...)
	s.seenBlockCache.Add(string(b), true)
}

// Returns true if the block is marked as a bad block.
func (s *Service) hasBadBlock(root [32]byte) bool {
	s.badBlockLock.RLock()
	defer s.badBlockLock.RUnlock()
	_, seen := s.badBlockCache.Get(string(root[:]))
	return seen
}

// Set bad block in the cache.
func (s *Service) setBadBlock(ctx context.Context, root [32]byte) {
	s.badBlockLock.Lock()
	defer s.badBlockLock.Unlock()
	if ctx.Err() != nil { // Do not mark block as bad if it was due to context error.
		return
	}
	log.WithField("root", fmt.Sprintf("%#x", root)).Debug("Inserting in invalid block cache")
	s.badBlockCache.Add(string(root[:]), true)
}

// This captures metrics for block arrival time by subtracts slot start time.
func captureArrivalTimeMetric(genesisTime uint64, currentSlot primitives.Slot) error {
	startTime, err := slots.ToTime(genesisTime, currentSlot)
	if err != nil {
		return err
	}
	ms := prysmTime.Now().Sub(startTime) / time.Millisecond
	arrivalBlockPropagationHistogram.Observe(float64(ms))
	arrivalBlockPropagationGauge.Set(float64(ms))

	return nil
}

// isBlockQueueable checks if the slot_time in the block is greater than
// current_time +  MAXIMUM_GOSSIP_CLOCK_DISPARITY. in short, this function
// returns true if the corresponding block should be queued and false if
// the block should be processed immediately.
func isBlockQueueable(genesisTime uint64, slot primitives.Slot, receivedTime time.Time) bool {
	slotTime, err := slots.ToTime(genesisTime, slot)
	if err != nil {
		return false
	}

	currentTimeWithDisparity := receivedTime.Add(params.BeaconNetworkConfig().MaximumGossipClockDisparity)
	return currentTimeWithDisparity.Unix() < slotTime.Unix()
}

func getBlockFields(b interfaces.ReadOnlySignedBeaconBlock) logrus.Fields {
	if consensusblocks.BeaconBlockIsNil(b) != nil {
		return logrus.Fields{}
	}
	graffiti := b.Block().Body().Graffiti()
	return logrus.Fields{
		"slot":          b.Block().Slot(),
		"proposerIndex": b.Block().ProposerIndex(),
		"graffiti":      string(graffiti[:]),
		"version":       b.Block().Version(),
	}
}<|MERGE_RESOLUTION|>--- conflicted
+++ resolved
@@ -57,14 +57,7 @@
 		return pubsub.ValidationReject, errors.Wrap(err, "Could not decode message")
 	}
 
-<<<<<<< HEAD
-	blk, ok := m.(interfaces.SignedBeaconBlock)
-=======
-	s.validateBlockLock.Lock()
-	defer s.validateBlockLock.Unlock()
-
 	blk, ok := m.(interfaces.ReadOnlySignedBeaconBlock)
->>>>>>> c7f0a94b
 	if !ok {
 		return pubsub.ValidationReject, errors.New("msg is not ethpb.ReadOnlySignedBeaconBlock")
 	}
