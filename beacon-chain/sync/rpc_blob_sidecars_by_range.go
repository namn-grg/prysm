package sync

import (
	"context"
	"math"
	"time"

	libp2pcore "github.com/libp2p/go-libp2p/core"
	"github.com/pkg/errors"
	"github.com/prysmaticlabs/prysm/v4/beacon-chain/p2p"
	p2ptypes "github.com/prysmaticlabs/prysm/v4/beacon-chain/p2p/types"
	"github.com/prysmaticlabs/prysm/v4/cmd/beacon-chain/flags"
	fieldparams "github.com/prysmaticlabs/prysm/v4/config/fieldparams"
	"github.com/prysmaticlabs/prysm/v4/config/params"
	"github.com/prysmaticlabs/prysm/v4/consensus-types/primitives"
	"github.com/prysmaticlabs/prysm/v4/monitoring/tracing"
	pb "github.com/prysmaticlabs/prysm/v4/proto/prysm/v1alpha1"
	"github.com/prysmaticlabs/prysm/v4/time/slots"
	"go.opencensus.io/trace"
)

func (s *Service) streamBlobBatch(ctx context.Context, batch blockBatch, wQuota uint64, stream libp2pcore.Stream) (uint64, error) {
	// Defensive check to guard against underflow.
	if wQuota == 0 {
		return 0, nil
	}
	ctx, span := trace.StartSpan(ctx, "sync.streamBlobBatch")
	defer span.End()
	for _, b := range batch.canonical() {
<<<<<<< HEAD
		_ = b.Root()
		// TODO: Fix DB to return the right blob sidecars
		//scs , err := s.cfg.beaconDB.BlobSidecarsByRoot(ctx, b.Root())
		//if errors.Is(err, db.ErrNotFound) {
		//	continue
		//}
		//if err != nil {
		//	s.writeErrorResponseToStream(responseCodeServerError, p2ptypes.ErrGeneric.Error(), stream)
		//	return wQuota, errors.Wrapf(err, "could not retrieve sidecars for block root %#x", root)
		//}
		scs := make([]*pb.BlobSidecar, 0)
		for _, sc := range scs {
=======
		root := b.Root()
		idxs, err := s.cfg.blobStorage.Indices(b.Root())
		if err != nil {
			s.writeErrorResponseToStream(responseCodeServerError, p2ptypes.ErrGeneric.Error(), stream)
			return wQuota, errors.Wrapf(err, "could not retrieve sidecars for block root %#x", root)
		}
		for i, l := uint64(0), uint64(len(idxs)); i < l; i++ {
			// index not available, skip
			if !idxs[i] {
				continue
			}
			// We won't check for file not found since the .Indices method should normally prevent that from happening.
			sc, err := s.cfg.blobStorage.Get(b.Root(), i)
			if err != nil {
				s.writeErrorResponseToStream(responseCodeServerError, p2ptypes.ErrGeneric.Error(), stream)
				return wQuota, errors.Wrapf(err, "could not retrieve sidecar: index %d, block root %#x", i, root)
			}
>>>>>>> 52f1b3f9
			SetStreamWriteDeadline(stream, defaultWriteDuration)
			if chunkErr := WriteBlobSidecarChunk(stream, s.cfg.chain, s.cfg.p2p.Encoding(), sc); chunkErr != nil {
				log.WithError(chunkErr).Debug("Could not send a chunked response")
				s.writeErrorResponseToStream(responseCodeServerError, p2ptypes.ErrGeneric.Error(), stream)
				tracing.AnnotateError(span, chunkErr)
				return wQuota, chunkErr
			}
			s.rateLimiter.add(stream, 1)
			wQuota -= 1
			// Stop streaming results once the quota of writes for the request is consumed.
			if wQuota == 0 {
				return 0, nil
			}
		}
	}
	return wQuota, nil
}

// blobsSidecarsByRangeRPCHandler looks up the request blobs from the database from a given start slot index
func (s *Service) blobSidecarsByRangeRPCHandler(ctx context.Context, msg interface{}, stream libp2pcore.Stream) error {
	var err error
	ctx, span := trace.StartSpan(ctx, "sync.BlobsSidecarsByRangeHandler")
	defer span.End()
	ctx, cancel := context.WithTimeout(ctx, respTimeout)
	defer cancel()
	SetRPCStreamDeadlines(stream)
	log := log.WithField("handler", p2p.BlobSidecarsByRangeName[1:]) // slice the leading slash off the name var

	r, ok := msg.(*pb.BlobSidecarsByRangeRequest)
	if !ok {
		return errors.New("message is not type *pb.BlobsSidecarsByRangeRequest")
	}
	if err := s.rateLimiter.validateRequest(stream, 1); err != nil {
		return err
	}
	rp, err := validateBlobsByRange(r, s.cfg.chain.CurrentSlot())
	if err != nil {
		s.writeErrorResponseToStream(responseCodeInvalidRequest, err.Error(), stream)
		s.cfg.p2p.Peers().Scorers().BadResponsesScorer().Increment(stream.Conn().RemotePeer())
		tracing.AnnotateError(span, err)
		return err
	}

	// Ticker to stagger out large requests.
	ticker := time.NewTicker(time.Second)
	defer ticker.Stop()
	batcher, err := newBlockRangeBatcher(rp, s.cfg.beaconDB, s.rateLimiter, s.cfg.chain.IsCanonical, ticker)

	var batch blockBatch
	wQuota := params.BeaconNetworkConfig().MaxRequestBlobSidecars
	for batch, ok = batcher.next(ctx, stream); ok; batch, ok = batcher.next(ctx, stream) {
		batchStart := time.Now()
		wQuota, err = s.streamBlobBatch(ctx, batch, wQuota, stream)
		rpcBlobsByRangeResponseLatency.Observe(float64(time.Since(batchStart).Milliseconds()))
		if err != nil {
			return err
		}
		// once we have written MAX_REQUEST_BLOB_SIDECARS, we're done serving the request
		if wQuota == 0 {
			break
		}
	}
	if err := batch.error(); err != nil {
		log.WithError(err).Debug("error in BlocksByRange batch")
		s.writeErrorResponseToStream(responseCodeServerError, p2ptypes.ErrGeneric.Error(), stream)
		tracing.AnnotateError(span, err)
		return err
	}

	closeStream(stream, log)
	return nil
}

// BlobsByRangeMinStartSlot returns the lowest slot that we should expect peers to respect as the
// start slot in a BlobSidecarsByRange request. This can be used to validate incoming requests and
// to avoid pestering peers with requests for blobs that are outside the retention window.
func BlobsByRangeMinStartSlot(current primitives.Slot) (primitives.Slot, error) {
	// Avoid overflow if we're running on a config where deneb is set to far future epoch.
	if params.BeaconConfig().DenebForkEpoch == math.MaxUint64 {
		return primitives.Slot(math.MaxUint64), nil
	}
	minReqEpochs := params.BeaconNetworkConfig().MinEpochsForBlobsSidecarsRequest
	currEpoch := slots.ToEpoch(current)
	minStart := params.BeaconConfig().DenebForkEpoch
	if currEpoch > minReqEpochs && currEpoch-minReqEpochs > minStart {
		minStart = currEpoch - minReqEpochs
	}
	return slots.EpochStart(minStart)
}

func blobBatchLimit() uint64 {
	return uint64(flags.Get().BlockBatchLimit / fieldparams.MaxBlobsPerBlock)
}

func validateBlobsByRange(r *pb.BlobSidecarsByRangeRequest, current primitives.Slot) (rangeParams, error) {
	if r.Count == 0 {
		return rangeParams{}, errors.Wrap(p2ptypes.ErrInvalidRequest, "invalid request Count parameter")
	}
	rp := rangeParams{
		start: r.StartSlot,
		size:  r.Count,
	}
	// Peers may overshoot the current slot when in initial sync, so we don't want to penalize them by treating the
	// request as an error. So instead we return a set of params that acts as a noop.
	if rp.start > current {
		return rangeParams{start: current, end: current, size: 0}, nil
	}

	var err error
	rp.end, err = rp.start.SafeAdd((rp.size - 1))
	if err != nil {
		return rangeParams{}, errors.Wrap(p2ptypes.ErrInvalidRequest, "overflow start + count -1")
	}

	maxRequest := params.MaxRequestBlock(slots.ToEpoch(current))
	// Allow some wiggle room, up to double the MaxRequestBlocks past the current slot,
	// to give nodes syncing close to the head of the chain some margin for error.
	maxStart, err := current.SafeAdd(maxRequest * 2)
	if err != nil {
		return rangeParams{}, errors.Wrap(p2ptypes.ErrInvalidRequest, "current + maxRequest * 2 > max uint")
	}

	// Clients MUST keep a record of signed blobs sidecars seen on the epoch range
	// [max(current_epoch - MIN_EPOCHS_FOR_BLOB_SIDECARS_REQUESTS, DENEB_FORK_EPOCH), current_epoch]
	// where current_epoch is defined by the current wall-clock time,
	// and clients MUST support serving requests of blobs on this range.
	minStartSlot, err := BlobsByRangeMinStartSlot(current)
	if err != nil {
		return rangeParams{}, errors.Wrap(p2ptypes.ErrInvalidRequest, "BlobsByRangeMinStartSlot error")
	}
	if rp.start > maxStart {
		return rangeParams{}, errors.Wrap(p2ptypes.ErrInvalidRequest, "start > maxStart")
	}
	if rp.start < minStartSlot {
		rp.start = minStartSlot
	}

	if rp.end > current {
		rp.end = current
	}
	if rp.end < rp.start {
		rp.end = rp.start
	}

	limit := blobBatchLimit()
	if limit > maxRequest {
		limit = maxRequest
	}
	if rp.size > limit {
		rp.size = limit
	}

	return rp, nil
}<|MERGE_RESOLUTION|>--- conflicted
+++ resolved
@@ -27,20 +27,6 @@
 	ctx, span := trace.StartSpan(ctx, "sync.streamBlobBatch")
 	defer span.End()
 	for _, b := range batch.canonical() {
-<<<<<<< HEAD
-		_ = b.Root()
-		// TODO: Fix DB to return the right blob sidecars
-		//scs , err := s.cfg.beaconDB.BlobSidecarsByRoot(ctx, b.Root())
-		//if errors.Is(err, db.ErrNotFound) {
-		//	continue
-		//}
-		//if err != nil {
-		//	s.writeErrorResponseToStream(responseCodeServerError, p2ptypes.ErrGeneric.Error(), stream)
-		//	return wQuota, errors.Wrapf(err, "could not retrieve sidecars for block root %#x", root)
-		//}
-		scs := make([]*pb.BlobSidecar, 0)
-		for _, sc := range scs {
-=======
 		root := b.Root()
 		idxs, err := s.cfg.blobStorage.Indices(b.Root())
 		if err != nil {
@@ -58,7 +44,6 @@
 				s.writeErrorResponseToStream(responseCodeServerError, p2ptypes.ErrGeneric.Error(), stream)
 				return wQuota, errors.Wrapf(err, "could not retrieve sidecar: index %d, block root %#x", i, root)
 			}
->>>>>>> 52f1b3f9
 			SetStreamWriteDeadline(stream, defaultWriteDuration)
 			if chunkErr := WriteBlobSidecarChunk(stream, s.cfg.chain, s.cfg.p2p.Encoding(), sc); chunkErr != nil {
 				log.WithError(chunkErr).Debug("Could not send a chunked response")
