--- conflicted
+++ resolved
@@ -7,6 +7,7 @@
 
 	libp2pcore "github.com/libp2p/go-libp2p/core"
 	"github.com/pkg/errors"
+	"github.com/prysmaticlabs/prysm/v4/beacon-chain/db"
 	"github.com/prysmaticlabs/prysm/v4/beacon-chain/p2p"
 	"github.com/prysmaticlabs/prysm/v4/beacon-chain/p2p/types"
 	"github.com/prysmaticlabs/prysm/v4/cmd/beacon-chain/flags"
@@ -64,13 +65,6 @@
 	}
 	minReqEpoch := blobMinReqEpoch(s.cfg.chain.FinalizedCheckpt().Epoch, slots.ToEpoch(s.cfg.clock.CurrentSlot()))
 
-<<<<<<< HEAD
-	buff := struct {
-		root [32]byte
-		scs  []*eth.BlobSidecar
-	}{}
-=======
->>>>>>> 52f1b3f9
 	for i := range blobIdents {
 		if err := ctx.Err(); err != nil {
 			closeStream(stream, log)
@@ -83,25 +77,6 @@
 		}
 		s.rateLimiter.add(stream, 1)
 		root, idx := bytesutil.ToBytes32(blobIdents[i].BlockRoot), blobIdents[i].Index
-<<<<<<< HEAD
-		if root != buff.root {
-			// TODO: Fix DB to return the right blob sidecars
-			// scs, err := s.cfg.beaconDB.BlobSidecarsByRoot(ctx, root)
-			var scs []*eth.BlobSidecar
-			buff.root, buff.scs = root, scs
-			//if err != nil {
-			//	if errors.Is(err, db.ErrNotFound) {
-			//		// In case db error path gave us a non-nil value, make sure that other indices for the problem root
-			//		// are not processed when we reenter the outer loop.
-			//		buff.scs = nil
-			//		log.WithError(err).Debugf("BlobSidecar not found in db, root=%x, index=%d", root, idx)
-			//		continue
-			//	}
-			//	log.WithError(err).Errorf("unexpected db error retrieving BlobSidecar, root=%x, index=%d", root, idx)
-			//	s.writeErrorResponseToStream(responseCodeServerError, types.ErrGeneric.Error(), stream)
-			//	return err
-			//}
-=======
 		sc, err := s.cfg.blobStorage.Get(root, idx)
 		if err != nil {
 			if db.IsNotFound(err) {
@@ -111,16 +86,11 @@
 			log.WithError(err).Errorf("unexpected db error retrieving BlobSidecar, root=%x, index=%d", root, idx)
 			s.writeErrorResponseToStream(responseCodeServerError, types.ErrGeneric.Error(), stream)
 			return err
->>>>>>> 52f1b3f9
 		}
 
 		// If any root in the request content references a block earlier than minimum_request_epoch,
 		// peers MAY respond with error code 3: ResourceUnavailable or not include the blob in the response.
-<<<<<<< HEAD
-		if slots.ToEpoch(sc.SignedBlockHeader.Header.Slot) < minReqEpoch {
-=======
 		if slots.ToEpoch(sc.Slot()) < minReqEpoch {
->>>>>>> 52f1b3f9
 			s.writeErrorResponseToStream(responseCodeResourceUnavailable, types.ErrBlobLTMinRequest.Error(), stream)
 			log.WithError(types.ErrBlobLTMinRequest).
 				Debugf("requested blob for block %#x before minimum_request_epoch", blobIdents[i].BlockRoot)
