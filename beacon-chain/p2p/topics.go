--- conflicted
+++ resolved
@@ -26,13 +26,10 @@
 	GossipAggregateAndProofMessage = "beacon_aggregate_and_proof"
 	// GossipContributionAndProofMessage is the name for the sync contribution and proof message type.
 	GossipContributionAndProofMessage = "sync_committee_contribution_and_proof"
-<<<<<<< HEAD
 	// GossipBlockAndBlobsMessage is the name for the block and blobs sidecar message type. (EIP4844)
 	GossipBlockAndBlobsMessage = "beacon_block_and_blobs_sidecar"
-=======
 	// GossipBlsToExecutionChangeMessage is the name for the bls to execution change message type.
 	GossipBlsToExecutionChangeMessage = "bls_to_execution_change"
->>>>>>> 1a51fdbd
 
 	// Topic Formats
 	//
@@ -52,11 +49,8 @@
 	AggregateAndProofSubnetTopicFormat = GossipProtocolAndDigest + GossipAggregateAndProofMessage
 	// SyncContributionAndProofSubnetTopicFormat is the topic format for the sync aggregate and proof subnet.
 	SyncContributionAndProofSubnetTopicFormat = GossipProtocolAndDigest + GossipContributionAndProofMessage
-<<<<<<< HEAD
 	// BlockAndBlobsSubnetTopicFormat is the topic format for the block and blobs.
 	BlockAndBlobsSubnetTopicFormat = GossipProtocolAndDigest + GossipBlockAndBlobsMessage
-=======
 	// BlsToExecutionChangeSubnetTopicFormat is the topic format for the bls to execution change subnet.
 	BlsToExecutionChangeSubnetTopicFormat = GossipProtocolAndDigest + GossipBlsToExecutionChangeMessage
->>>>>>> 1a51fdbd
 )