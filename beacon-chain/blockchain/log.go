--- conflicted
+++ resolved
@@ -37,20 +37,15 @@
 	if len(b.Body().VoluntaryExits()) > 0 {
 		log = log.WithField("voluntaryExits", len(b.Body().VoluntaryExits()))
 	}
-	if b.Version() == version.Altair || b.Version() == version.Bellatrix || b.Version() == version.Eip4844 {
+	if b.Version() == version.Altair || b.Version() == version.Bellatrix || b.Version() == version.EIP4844 {
 		agg, err := b.Body().SyncAggregate()
 		if err != nil {
 			return err
 		}
 		log = log.WithField("syncBitsCount", agg.SyncCommitteeBits.Count())
 	}
-<<<<<<< HEAD
-	if b.Version() == version.Bellatrix || b.Version() == version.Eip4844 {
+	if b.Version() == version.Bellatrix || b.Version() == version.EIP4844 {
 		p, err := b.Body().Execution()
-=======
-	if b.Version() == version.Bellatrix || b.Version() == version.EIP4844 {
-		p, err := b.Body().ExecutionPayload()
->>>>>>> 109a0f5f
 		if err != nil {
 			return err
 		}
