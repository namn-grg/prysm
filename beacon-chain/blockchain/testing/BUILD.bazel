load("@prysm//tools/go:def.bzl", "go_library")

go_library(
    name = "go_default_library",
    srcs = ["mock.go"],
    importpath = "github.com/prysmaticlabs/prysm/beacon-chain/blockchain/testing",
    visibility = [
        "//beacon-chain:__subpackages__",
<<<<<<< HEAD
        "//testing/endtoend:__subpackages__",
=======
        "//testing:__subpackages__",
>>>>>>> 9edba29f
        "//testing/fuzz:__pkg__",
    ],
    deps = [
        "//async/event:go_default_library",
        "//beacon-chain/core/epoch/precompute:go_default_library",
        "//beacon-chain/core/feed:go_default_library",
        "//beacon-chain/core/feed/block:go_default_library",
        "//beacon-chain/core/feed/operation:go_default_library",
        "//beacon-chain/core/feed/state:go_default_library",
        "//beacon-chain/core/helpers:go_default_library",
        "//beacon-chain/db:go_default_library",
        "//beacon-chain/forkchoice/protoarray:go_default_library",
        "//beacon-chain/state:go_default_library",
        "//beacon-chain/state/v1:go_default_library",
        "//config/params:go_default_library",
        "//encoding/bytesutil:go_default_library",
        "//proto/prysm/v1alpha1:go_default_library",
        "//proto/prysm/v1alpha1/block:go_default_library",
        "@com_github_pkg_errors//:go_default_library",
        "@com_github_prysmaticlabs_eth2_types//:go_default_library",
        "@com_github_sirupsen_logrus//:go_default_library",
    ],
)<|MERGE_RESOLUTION|>--- conflicted
+++ resolved
@@ -6,11 +6,7 @@
     importpath = "github.com/prysmaticlabs/prysm/beacon-chain/blockchain/testing",
     visibility = [
         "//beacon-chain:__subpackages__",
-<<<<<<< HEAD
-        "//testing/endtoend:__subpackages__",
-=======
         "//testing:__subpackages__",
->>>>>>> 9edba29f
         "//testing/fuzz:__pkg__",
     ],
     deps = [
