load("@prysm//tools/go:def.bzl", "go_library")

go_library(
    name = "go_default_library",
    srcs = ["mock.go"],
    importpath = "github.com/prysmaticlabs/prysm/beacon-chain/blockchain/testing",
    visibility = [
        "//beacon-chain:__subpackages__",
<<<<<<< HEAD
        "//endtoend:__subpackages__",
        "//fuzz:__pkg__",
=======
        "//testing/fuzz:__pkg__",
>>>>>>> 57f965df
    ],
    deps = [
        "//async/event:go_default_library",
        "//beacon-chain/core/epoch/precompute:go_default_library",
        "//beacon-chain/core/feed:go_default_library",
        "//beacon-chain/core/feed/block:go_default_library",
        "//beacon-chain/core/feed/operation:go_default_library",
        "//beacon-chain/core/feed/state:go_default_library",
        "//beacon-chain/core/helpers:go_default_library",
        "//beacon-chain/db:go_default_library",
        "//beacon-chain/forkchoice/protoarray:go_default_library",
        "//beacon-chain/state:go_default_library",
        "//beacon-chain/state/v1:go_default_library",
        "//config/params:go_default_library",
        "//encoding/bytesutil:go_default_library",
        "//proto/prysm/v1alpha1:go_default_library",
        "//proto/prysm/v1alpha1/block:go_default_library",
        "@com_github_pkg_errors//:go_default_library",
        "@com_github_prysmaticlabs_eth2_types//:go_default_library",
        "@com_github_sirupsen_logrus//:go_default_library",
    ],
)<|MERGE_RESOLUTION|>--- conflicted
+++ resolved
@@ -6,12 +6,8 @@
     importpath = "github.com/prysmaticlabs/prysm/beacon-chain/blockchain/testing",
     visibility = [
         "//beacon-chain:__subpackages__",
-<<<<<<< HEAD
-        "//endtoend:__subpackages__",
-        "//fuzz:__pkg__",
-=======
+        "//testing/endtoend:__subpackages__",
         "//testing/fuzz:__pkg__",
->>>>>>> 57f965df
     ],
     deps = [
         "//async/event:go_default_library",
