load("@prysm//tools/go:def.bzl", "go_library", "go_test")

go_library(
    name = "go_default_library",
    srcs = [
        "chain_info.go",
        "error.go",
        "head.go",
        "head_sync_committee_info.go",
        "info.go",
        "init_sync_process_block.go",
        "log.go",
        "metrics.go",
        "new_slot.go",
        "options.go",
        "pow_block.go",
        "process_attestation.go",
        "process_attestation_helpers.go",
        "process_block.go",
        "process_block_helpers.go",
        "receive_attestation.go",
        "receive_block.go",
        "service.go",
        "state_balance_cache.go",
        "weak_subjectivity_checks.go",
    ],
    importpath = "github.com/prysmaticlabs/prysm/beacon-chain/blockchain",
    visibility = [
        "//beacon-chain:__subpackages__",
        "//cmd/beacon-chain:__subpackages__",
        "//testing/slasher/simulator:__pkg__",
        "//testing/spectest:__subpackages__",
    ],
    deps = [
        "//async:go_default_library",
        "//async/event:go_default_library",
        "//beacon-chain/blockchain/store:go_default_library",
        "//beacon-chain/cache:go_default_library",
        "//beacon-chain/cache/depositcache:go_default_library",
        "//beacon-chain/core/altair:go_default_library",
        "//beacon-chain/core/blocks:go_default_library",
        "//beacon-chain/core/epoch/precompute:go_default_library",
        "//beacon-chain/core/feed:go_default_library",
        "//beacon-chain/core/feed/state:go_default_library",
        "//beacon-chain/core/helpers:go_default_library",
        "//beacon-chain/core/signing:go_default_library",
        "//beacon-chain/core/time:go_default_library",
        "//beacon-chain/core/transition:go_default_library",
        "//beacon-chain/db:go_default_library",
        "//beacon-chain/db/filters:go_default_library",
        "//beacon-chain/forkchoice:go_default_library",
        "//beacon-chain/forkchoice/protoarray:go_default_library",
        "//beacon-chain/operations/attestations:go_default_library",
        "//beacon-chain/operations/slashings:go_default_library",
        "//beacon-chain/operations/voluntaryexits:go_default_library",
        "//beacon-chain/p2p:go_default_library",
        "//beacon-chain/powchain:go_default_library",
        "//beacon-chain/state:go_default_library",
        "//beacon-chain/state/stategen:go_default_library",
        "//cmd/beacon-chain/flags:go_default_library",
        "//config/features:go_default_library",
        "//config/fieldparams:go_default_library",
        "//config/params:go_default_library",
        "//crypto/bls:go_default_library",
        "//encoding/bytesutil:go_default_library",
        "//monitoring/tracing:go_default_library",
        "//proto/eth/v1:go_default_library",
        "//proto/prysm/v1alpha1:go_default_library",
        "//proto/prysm/v1alpha1/attestation:go_default_library",
        "//proto/prysm/v1alpha1/block:go_default_library",
        "//runtime/version:go_default_library",
        "//time:go_default_library",
        "//time/slots:go_default_library",
        "@com_github_emicklei_dot//:go_default_library",
<<<<<<< HEAD
        "@com_github_ethereum_go_ethereum//common:go_default_library",
        "@com_github_ethereum_go_ethereum//eth/catalyst:go_default_library",
=======
>>>>>>> 4020a603
        "@com_github_holiman_uint256//:go_default_library",
        "@com_github_pkg_errors//:go_default_library",
        "@com_github_prometheus_client_golang//prometheus:go_default_library",
        "@com_github_prometheus_client_golang//prometheus/promauto:go_default_library",
        "@com_github_prysmaticlabs_eth2_types//:go_default_library",
        "@com_github_sirupsen_logrus//:go_default_library",
        "@io_opencensus_go//trace:go_default_library",
    ],
)

test_suite(
    name = "go_default_test",
    tests = [
        ":go_raceoff_test",
        ":go_raceon_test",
    ],
)

go_test(
    name = "go_raceoff_test",
    size = "medium",
    srcs = [
        "blockchain_test.go",
        "chain_info_test.go",
        "checktags_test.go",
        "head_sync_committee_info_test.go",
        "head_test.go",
        "info_test.go",
        "init_test.go",
        "log_test.go",
        "metrics_test.go",
        "mock_test.go",
        "pow_block_test.go",
        "process_attestation_test.go",
        "process_block_test.go",
        "receive_attestation_test.go",
        "receive_block_test.go",
        "service_test.go",
        "weak_subjectivity_checks_test.go",
    ],
    embed = [":go_default_library"],
    gotags = ["develop"],
    deps = [
        "//async/event:go_default_library",
        "//beacon-chain/blockchain/testing:go_default_library",
        "//beacon-chain/cache/depositcache:go_default_library",
        "//beacon-chain/core/blocks:go_default_library",
        "//beacon-chain/core/helpers:go_default_library",
        "//beacon-chain/core/transition:go_default_library",
        "//beacon-chain/db:go_default_library",
        "//beacon-chain/db/testing:go_default_library",
        "//beacon-chain/p2p:go_default_library",
        "//beacon-chain/powchain:go_default_library",
        "//beacon-chain/state/stateutil:go_default_library",
        "//beacon-chain/state/v1:go_default_library",
        "//config/fieldparams:go_default_library",
        "//config/params:go_default_library",
        "//encoding/bytesutil:go_default_library",
        "//proto/prysm/v1alpha1:go_default_library",
        "//proto/prysm/v1alpha1/wrapper:go_default_library",
        "//testing/assert:go_default_library",
        "//testing/require:go_default_library",
        "//testing/util:go_default_library",
        "@com_github_ethereum_go_ethereum//:go_default_library",
        "@com_github_ethereum_go_ethereum//common:go_default_library",
        "@com_github_ethereum_go_ethereum//core/types:go_default_library",
        "@com_github_sirupsen_logrus//:go_default_library",
        "@com_github_sirupsen_logrus//hooks/test:go_default_library",
        "@in_gopkg_d4l3k_messagediff_v1//:go_default_library",
        "@org_golang_google_protobuf//proto:go_default_library",
        "@org_golang_x_net//context:go_default_library",
    ],
)

go_test(
    name = "go_raceon_test",
    srcs = [
        "chain_info_norace_test.go",
        "checktags_test.go",
        "init_test.go",
        "mock_test.go",
        "receive_block_test.go",
        "service_norace_test.go",
    ],
    embed = [":go_default_library"],
    gc_goopts = [
        # Go 1.14 enables checkptr by default when building with -race or -msan. There is a pointer
        # issue in boltdb, so must disable checkptr at compile time. This flag can be removed once
        # the project is migrated to etcd's version of boltdb and the issue has been fixed.
        # See: https://github.com/etcd-io/bbolt/issues/187.
        "-d=checkptr=0",
    ],
    gotags = ["develop"],
    race = "on",
    tags = ["race_on"],
    deps = [
        "//async/event:go_default_library",
        "//beacon-chain/blockchain/testing:go_default_library",
        "//beacon-chain/cache/depositcache:go_default_library",
        "//beacon-chain/core/blocks:go_default_library",
        "//beacon-chain/core/helpers:go_default_library",
        "//beacon-chain/core/transition:go_default_library",
        "//beacon-chain/db:go_default_library",
        "//beacon-chain/db/testing:go_default_library",
        "//beacon-chain/p2p:go_default_library",
        "//beacon-chain/powchain:go_default_library",
        "//config/params:go_default_library",
        "//encoding/bytesutil:go_default_library",
        "//proto/prysm/v1alpha1:go_default_library",
        "//proto/prysm/v1alpha1/wrapper:go_default_library",
        "//testing/assert:go_default_library",
        "//testing/require:go_default_library",
        "//testing/util:go_default_library",
        "@com_github_ethereum_go_ethereum//:go_default_library",
        "@com_github_ethereum_go_ethereum//common:go_default_library",
        "@com_github_ethereum_go_ethereum//core/types:go_default_library",
        "@com_github_sirupsen_logrus//:go_default_library",
        "@com_github_sirupsen_logrus//hooks/test:go_default_library",
        "@org_golang_google_protobuf//proto:go_default_library",
        "@org_golang_x_net//context:go_default_library",
    ],
)<|MERGE_RESOLUTION|>--- conflicted
+++ resolved
@@ -64,6 +64,7 @@
         "//crypto/bls:go_default_library",
         "//encoding/bytesutil:go_default_library",
         "//monitoring/tracing:go_default_library",
+        "//proto/engine/v1:go_default_library",
         "//proto/eth/v1:go_default_library",
         "//proto/prysm/v1alpha1:go_default_library",
         "//proto/prysm/v1alpha1/attestation:go_default_library",
@@ -72,11 +73,8 @@
         "//time:go_default_library",
         "//time/slots:go_default_library",
         "@com_github_emicklei_dot//:go_default_library",
-<<<<<<< HEAD
         "@com_github_ethereum_go_ethereum//common:go_default_library",
         "@com_github_ethereum_go_ethereum//eth/catalyst:go_default_library",
-=======
->>>>>>> 4020a603
         "@com_github_holiman_uint256//:go_default_library",
         "@com_github_pkg_errors//:go_default_library",
         "@com_github_prometheus_client_golang//prometheus:go_default_library",
