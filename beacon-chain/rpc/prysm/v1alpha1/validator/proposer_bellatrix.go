package validator

import (
	"bytes"
	"context"
	"fmt"
	"math/big"
	"time"

	"github.com/pkg/errors"
	"github.com/prometheus/client_golang/prometheus"
	"github.com/prometheus/client_golang/prometheus/promauto"
	"github.com/prysmaticlabs/prysm/v3/beacon-chain/core/blocks"
	"github.com/prysmaticlabs/prysm/v3/beacon-chain/core/signing"
	"github.com/prysmaticlabs/prysm/v3/beacon-chain/core/transition/interop"
	"github.com/prysmaticlabs/prysm/v3/beacon-chain/db/kv"
	"github.com/prysmaticlabs/prysm/v3/config/params"
	consensusblocks "github.com/prysmaticlabs/prysm/v3/consensus-types/blocks"
	coreBlock "github.com/prysmaticlabs/prysm/v3/consensus-types/blocks"
	"github.com/prysmaticlabs/prysm/v3/consensus-types/interfaces"
	types "github.com/prysmaticlabs/prysm/v3/consensus-types/primitives"
	"github.com/prysmaticlabs/prysm/v3/encoding/bytesutil"
	"github.com/prysmaticlabs/prysm/v3/encoding/ssz"
	enginev1 "github.com/prysmaticlabs/prysm/v3/proto/engine/v1"
	ethpb "github.com/prysmaticlabs/prysm/v3/proto/prysm/v1alpha1"
	"github.com/prysmaticlabs/prysm/v3/runtime/version"
	"github.com/prysmaticlabs/prysm/v3/time/slots"
	"github.com/sirupsen/logrus"
	"go.opencensus.io/trace"
)

// builderGetPayloadMissCount tracks the number of misses when validator tries to get a payload from builder
var builderGetPayloadMissCount = promauto.NewCounter(prometheus.CounterOpts{
	Name: "builder_get_payload_miss_count",
	Help: "The number of get payload misses for validator requests to builder",
})

// blockBuilderTimeout is the maximum amount of time allowed for a block builder to respond to a
// block request. This value is known as `BUILDER_PROPOSAL_DELAY_TOLERANCE` in builder spec.
const blockBuilderTimeout = 1 * time.Second

<<<<<<< HEAD
func (vs *Server) buildBellatrixBeaconBlock(ctx context.Context, req *ethpb.BlockRequest) (*ethpb.BeaconBlockBellatrix, enginev1.PayloadIDBytes, error) {
	ctx, span := trace.StartSpan(ctx, "ProposerServer.buildBellatrixBeaconBlock")
	defer span.End()
	altairBlk, err := vs.buildAltairBeaconBlock(ctx, req)
=======
func (vs *Server) getBellatrixBeaconBlock(ctx context.Context, req *ethpb.BlockRequest) (*ethpb.GenericBeaconBlock, error) {
	altairBlk, err := vs.BuildAltairBeaconBlock(ctx, req)
>>>>>>> 211c5c2c
	if err != nil {
		return nil, enginev1.PayloadIDBytes{}, err
	}

<<<<<<< HEAD
	registered, err := vs.validatorRegistered(ctx, altairBlk.ProposerIndex)
	if registered && err == nil {
		builderReady, b, err := vs.getAndBuildBlindBlock(ctx, altairBlk)
		if err != nil {
			// In the event of an error, the node should fall back to default execution engine for building block.
			log.WithError(err).Error("Failed to build a block from external builder, falling " +
				"back to local execution client")
			builderGetPayloadMissCount.Inc()
		} else if builderReady {
			return b.GetBellatrix(), enginev1.PayloadIDBytes{}, nil
=======
	if !req.SkipMevBoost {
		registered, err := vs.validatorRegistered(ctx, altairBlk.ProposerIndex)
		if registered && err == nil {
			builderReady, b, err := vs.GetAndBuildBlindBlock(ctx, altairBlk)
			if err != nil {
				// In the event of an error, the node should fall back to default execution engine for building block.
				log.WithError(err).Error("Failed to build a block from external builder, falling " +
					"back to local execution client")
				builderGetPayloadMissCount.Inc()
			} else if builderReady {
				return b, nil
			}
		} else if err != nil {
			log.WithError(err).WithFields(logrus.Fields{
				"slot":           req.Slot,
				"validatorIndex": altairBlk.ProposerIndex,
			}).Error("Could not determine validator has registered. Defaulting to local execution client")
>>>>>>> 211c5c2c
		}
	}

	payload, payloadID, err := vs.getExecutionPayload(ctx, req.Slot, altairBlk.ProposerIndex, bytesutil.ToBytes32(altairBlk.ParentRoot))
	if err != nil {
		return nil, enginev1.PayloadIDBytes{}, err
	}
	return &ethpb.BeaconBlockBellatrix{
		Slot:          altairBlk.Slot,
		ProposerIndex: altairBlk.ProposerIndex,
		ParentRoot:    altairBlk.ParentRoot,
		StateRoot:     params.BeaconConfig().ZeroHash[:],
		Body: &ethpb.BeaconBlockBodyBellatrix{
			RandaoReveal:      altairBlk.Body.RandaoReveal,
			Eth1Data:          altairBlk.Body.Eth1Data,
			Graffiti:          altairBlk.Body.Graffiti,
			ProposerSlashings: altairBlk.Body.ProposerSlashings,
			AttesterSlashings: altairBlk.Body.AttesterSlashings,
			Attestations:      altairBlk.Body.Attestations,
			Deposits:          altairBlk.Body.Deposits,
			VoluntaryExits:    altairBlk.Body.VoluntaryExits,
			SyncAggregate:     altairBlk.Body.SyncAggregate,
			ExecutionPayload:  payload,
		},
	}, payloadID, nil
}

func (vs *Server) getBellatrixBeaconBlock(ctx context.Context, req *ethpb.BlockRequest) (*ethpb.GenericBeaconBlock, error) {
	ctx, span := trace.StartSpan(ctx, "ProposerServer.getBellatrixBeaconBlock")
	defer span.End()
	blk, _, err := vs.buildBellatrixBeaconBlock(ctx, req)
	if err != nil {
		return nil, fmt.Errorf("could not build block data: %v", err)
	}
	// Compute state root with the newly constructed block.
	wsb, err := consensusblocks.NewSignedBeaconBlock(
		&ethpb.SignedBeaconBlockBellatrix{Block: blk, Signature: make([]byte, 96)},
	)
	if err != nil {
		return nil, err
	}
	stateRoot, err := vs.computeStateRoot(ctx, wsb)
	if err != nil {
		interop.WriteBlockToDisk(wsb, true /*failed*/)
		return nil, fmt.Errorf("could not compute state root: %v", err)
	}
	blk.StateRoot = stateRoot
	return &ethpb.GenericBeaconBlock{Block: &ethpb.GenericBeaconBlock_Bellatrix{Bellatrix: blk}}, nil
}

// This function retrieves the payload header given the slot number and the validator index.
// It's a no-op if the latest head block is not versioned bellatrix.
func (vs *Server) getPayloadHeaderFromBuilder(ctx context.Context, slot types.Slot, idx types.ValidatorIndex) (*enginev1.ExecutionPayloadHeader, error) {
	b, err := vs.HeadFetcher.HeadBlock(ctx)
	if err != nil {
		return nil, err
	}
	if blocks.IsPreBellatrixVersion(b.Version()) {
		return nil, nil
	}

	h, err := b.Block().Body().Execution()
	if err != nil {
		return nil, err
	}
	pk, err := vs.HeadFetcher.HeadValidatorIndexToPublicKey(ctx, idx)
	if err != nil {
		return nil, err
	}
	bid, err := vs.BlockBuilder.GetHeader(ctx, slot, bytesutil.ToBytes32(h.BlockHash()), pk)
	if err != nil {
		return nil, err
	}
	if bid == nil || bid.Message == nil {
		return nil, errors.New("builder returned nil bid")
	}

	v := new(big.Int).SetBytes(bytesutil.ReverseByteOrder(bid.Message.Value))
	if v.String() == "0" {
		return nil, errors.New("builder returned header with 0 bid amount")
	}

	emptyRoot, err := ssz.TransactionsRoot([][]byte{})
	if err != nil {
		return nil, err
	}

	if bytesutil.ToBytes32(bid.Message.Header.TransactionsRoot) == emptyRoot {
		return nil, errors.New("builder returned header with an empty tx root")
	}

	if !bytes.Equal(bid.Message.Header.ParentHash, h.BlockHash()) {
		return nil, fmt.Errorf("incorrect parent hash %#x != %#x", bid.Message.Header.ParentHash, h.BlockHash())
	}

	t, err := slots.ToTime(uint64(vs.TimeFetcher.GenesisTime().Unix()), slot)
	if err != nil {
		return nil, err
	}
	if bid.Message.Header.Timestamp != uint64(t.Unix()) {
		return nil, fmt.Errorf("incorrect timestamp %d != %d", bid.Message.Header.Timestamp, uint64(t.Unix()))
	}

	if err := vs.validateBuilderSignature(bid); err != nil {
		return nil, errors.Wrap(err, "could not validate builder signature")
	}

	log.WithFields(logrus.Fields{
		"value":         v.String(),
		"builderPubKey": fmt.Sprintf("%#x", bid.Message.Pubkey),
		"blockHash":     fmt.Sprintf("%#x", bid.Message.Header.BlockHash),
	}).Info("Received header with bid")
	return bid.Message.Header, nil
}

// This function constructs the builder block given the input altair block and the header. It returns a generic beacon block for signing
func (vs *Server) buildBlindBlock(ctx context.Context, b *ethpb.BeaconBlockAltair, h *enginev1.ExecutionPayloadHeader) (*ethpb.GenericBeaconBlock, error) {
	if b == nil || b.Body == nil {
		return nil, errors.New("nil block")
	}
	if h == nil {
		return nil, errors.New("nil header")
	}

	blk := &ethpb.BlindedBeaconBlockBellatrix{
		Slot:          b.Slot,
		ProposerIndex: b.ProposerIndex,
		ParentRoot:    b.ParentRoot,
		StateRoot:     params.BeaconConfig().ZeroHash[:],
		Body: &ethpb.BlindedBeaconBlockBodyBellatrix{
			RandaoReveal:           b.Body.RandaoReveal,
			Eth1Data:               b.Body.Eth1Data,
			Graffiti:               b.Body.Graffiti,
			ProposerSlashings:      b.Body.ProposerSlashings,
			AttesterSlashings:      b.Body.AttesterSlashings,
			Attestations:           b.Body.Attestations,
			Deposits:               b.Body.Deposits,
			VoluntaryExits:         b.Body.VoluntaryExits,
			SyncAggregate:          b.Body.SyncAggregate,
			ExecutionPayloadHeader: h,
		},
	}
	wsb, err := consensusblocks.NewSignedBeaconBlock(
		&ethpb.SignedBlindedBeaconBlockBellatrix{Block: blk, Signature: make([]byte, 96)},
	)
	if err != nil {
		return nil, err
	}
	stateRoot, err := vs.computeStateRoot(ctx, wsb)
	if err != nil {
		return nil, errors.Wrap(err, "could not compute state root")
	}
	blk.StateRoot = stateRoot
	return &ethpb.GenericBeaconBlock{Block: &ethpb.GenericBeaconBlock_BlindedBellatrix{BlindedBellatrix: blk}}, nil
}

// This function retrieves the full payload block using the input blind block. This input must be versioned as
// bellatrix blind block. The output block will contain the full payload. The original header block
// will be returned the block builder is not configured.
func (vs *Server) unblindBuilderBlock(ctx context.Context, b interfaces.SignedBeaconBlock) (interfaces.SignedBeaconBlock, error) {
	if err := coreBlock.BeaconBlockIsNil(b); err != nil {
		return nil, err
	}

	// No-op if the input block is not version blind and bellatrix.
	if b.Version() != version.Bellatrix || !b.IsBlinded() {
		return b, nil
	}
	// No-op nothing if the builder has not been configured.
	if !vs.BlockBuilder.Configured() {
		return b, nil
	}

	agg, err := b.Block().Body().SyncAggregate()
	if err != nil {
		return nil, err
	}
	h, err := b.Block().Body().Execution()
	if err != nil {
		return nil, err
	}
	header, ok := h.Proto().(*enginev1.ExecutionPayloadHeader)
	if !ok {
		return nil, errors.New("execution data must be execution payload header")
	}
	parentRoot := b.Block().ParentRoot()
	stateRoot := b.Block().StateRoot()
	randaoReveal := b.Block().Body().RandaoReveal()
	graffiti := b.Block().Body().Graffiti()
	sig := b.Signature()
	sb := &ethpb.SignedBlindedBeaconBlockBellatrix{
		Block: &ethpb.BlindedBeaconBlockBellatrix{
			Slot:          b.Block().Slot(),
			ProposerIndex: b.Block().ProposerIndex(),
			ParentRoot:    parentRoot[:],
			StateRoot:     stateRoot[:],
			Body: &ethpb.BlindedBeaconBlockBodyBellatrix{
				RandaoReveal:           randaoReveal[:],
				Eth1Data:               b.Block().Body().Eth1Data(),
				Graffiti:               graffiti[:],
				ProposerSlashings:      b.Block().Body().ProposerSlashings(),
				AttesterSlashings:      b.Block().Body().AttesterSlashings(),
				Attestations:           b.Block().Body().Attestations(),
				Deposits:               b.Block().Body().Deposits(),
				VoluntaryExits:         b.Block().Body().VoluntaryExits(),
				SyncAggregate:          agg,
				ExecutionPayloadHeader: header,
			},
		},
		Signature: sig[:],
	}

	payload, err := vs.BlockBuilder.SubmitBlindedBlock(ctx, sb)
	if err != nil {
		return nil, err
	}
	headerRoot, err := header.HashTreeRoot()
	if err != nil {
		return nil, err
	}

	payloadRoot, err := payload.HashTreeRoot()
	if err != nil {
		return nil, err
	}
	if headerRoot != payloadRoot {
		return nil, fmt.Errorf("header and payload root do not match, consider disconnect from relay to avoid further issues, "+
			"%#x != %#x", headerRoot, payloadRoot)
	}

	bb := &ethpb.SignedBeaconBlockBellatrix{
		Block: &ethpb.BeaconBlockBellatrix{
			Slot:          sb.Block.Slot,
			ProposerIndex: sb.Block.ProposerIndex,
			ParentRoot:    sb.Block.ParentRoot,
			StateRoot:     sb.Block.StateRoot,
			Body: &ethpb.BeaconBlockBodyBellatrix{
				RandaoReveal:      sb.Block.Body.RandaoReveal,
				Eth1Data:          sb.Block.Body.Eth1Data,
				Graffiti:          sb.Block.Body.Graffiti,
				ProposerSlashings: sb.Block.Body.ProposerSlashings,
				AttesterSlashings: sb.Block.Body.AttesterSlashings,
				Attestations:      sb.Block.Body.Attestations,
				Deposits:          sb.Block.Body.Deposits,
				VoluntaryExits:    sb.Block.Body.VoluntaryExits,
				SyncAggregate:     agg,
				ExecutionPayload:  payload,
			},
		},
		Signature: sb.Signature,
	}
	wb, err := consensusblocks.NewSignedBeaconBlock(bb)
	if err != nil {
		return nil, err
	}

	log.WithFields(logrus.Fields{
		"blockHash":    fmt.Sprintf("%#x", h.BlockHash()),
		"feeRecipient": fmt.Sprintf("%#x", h.FeeRecipient()),
		"gasUsed":      h.GasUsed,
		"slot":         b.Block().Slot(),
		"txs":          len(payload.Transactions),
	}).Info("Retrieved full payload from builder")

	return wb, nil
}

// readyForBuilder returns true if builder is allowed to be used. Builder is only allowed to be use after the
// first finalized checkpt has been execution-enabled.
func (vs *Server) readyForBuilder(ctx context.Context) (bool, error) {
	cp := vs.FinalizationFetcher.FinalizedCheckpt()
	// Checkpoint root is zero means we are still at genesis epoch.
	if bytesutil.ToBytes32(cp.Root) == params.BeaconConfig().ZeroHash {
		return false, nil
	}
	b, err := vs.BeaconDB.Block(ctx, bytesutil.ToBytes32(cp.Root))
	if err != nil {
		return false, err
	}
	if err = coreBlock.BeaconBlockIsNil(b); err != nil {
		return false, err
	}
	return blocks.IsExecutionBlock(b.Block().Body())
}

// circuitBreakBuilder returns true if the builder is not allowed to be used due to circuit breaker conditions.
func (vs *Server) circuitBreakBuilder(s types.Slot) (bool, error) {
	if vs.ForkFetcher == nil || vs.ForkFetcher.ForkChoicer() == nil {
		return true, errors.New("no fork choicer configured")
	}

	// Circuit breaker is active if the missing consecutive slots greater than `MaxBuilderConsecutiveMissedSlots`.
	highestReceivedSlot := vs.ForkFetcher.ForkChoicer().HighestReceivedBlockSlot()
	maxConsecutiveSkipSlotsAllowed := params.BeaconConfig().MaxBuilderConsecutiveMissedSlots
	diff, err := s.SafeSubSlot(highestReceivedSlot)
	if err != nil {
		return true, err
	}
	if diff > maxConsecutiveSkipSlotsAllowed {
		log.WithFields(logrus.Fields{
			"currentSlot":                    s,
			"highestReceivedSlot":            highestReceivedSlot,
			"maxConsecutiveSkipSlotsAllowed": maxConsecutiveSkipSlotsAllowed,
		}).Warn("Builder circuit breaker activated due to missing consecutive slot")
		return true, nil
	}

	// Not much reason to check missed slots epoch rolling window if input slot is less than epoch.
	if s < params.BeaconConfig().SlotsPerEpoch {
		return false, nil
	}

	// Circuit breaker is active if the missing slots per epoch (rolling window) greater than `MaxBuilderEpochMissedSlots`.
	receivedCount, err := vs.ForkFetcher.ForkChoicer().ReceivedBlocksLastEpoch()
	if err != nil {
		return true, err
	}
	maxEpochSkipSlotsAllowed := params.BeaconConfig().MaxBuilderEpochMissedSlots
	diff, err = params.BeaconConfig().SlotsPerEpoch.SafeSub(receivedCount)
	if err != nil {
		return true, err
	}
	if diff > maxEpochSkipSlotsAllowed {
		log.WithFields(logrus.Fields{
			"totalMissed":              diff,
			"maxEpochSkipSlotsAllowed": maxEpochSkipSlotsAllowed,
		}).Warn("Builder circuit breaker activated due to missing enough slots last epoch")
		return true, nil
	}

	return false, nil
}

// GetAndBuildBlindBlock builds blind block from builder network. Returns a boolean status, built block and error.
// If the status is false that means builder the header block is disallowed.
// This routine is time limited by `blockBuilderTimeout`.
func (vs *Server) GetAndBuildBlindBlock(ctx context.Context, b *ethpb.BeaconBlockAltair) (bool, *ethpb.GenericBeaconBlock, error) {
	// No op. Builder is not defined. User did not specify a user URL. We should use local EE.
	if vs.BlockBuilder == nil || !vs.BlockBuilder.Configured() {
		return false, nil, nil
	}
	ctx, cancel := context.WithTimeout(ctx, blockBuilderTimeout)
	defer cancel()
	// Does the protocol allow for builder at this current moment. Builder is only allowed post merge after finalization.
	ready, err := vs.readyForBuilder(ctx)
	if err != nil {
		return false, nil, errors.Wrap(err, "could not determine if builder is ready")
	}
	if !ready {
		return false, nil, nil
	}

	circuitBreak, err := vs.circuitBreakBuilder(b.Slot)
	if err != nil {
		return false, nil, errors.Wrap(err, "could not determine if builder circuit breaker condition")
	}
	if circuitBreak {
		return false, nil, nil
	}

	h, err := vs.getPayloadHeaderFromBuilder(ctx, b.Slot, b.ProposerIndex)
	if err != nil {
		return false, nil, errors.Wrap(err, "could not get payload header")
	}
	log.WithFields(logrus.Fields{
		"blockHash":    fmt.Sprintf("%#x", h.BlockHash),
		"feeRecipient": fmt.Sprintf("%#x", h.FeeRecipient),
		"gasUsed":      h.GasUsed,
		"slot":         b.Slot,
	}).Info("Retrieved header from builder")
	gb, err := vs.buildBlindBlock(ctx, b, h)
	if err != nil {
		return false, nil, errors.Wrap(err, "could not combine altair block with payload header")
	}
	return true, gb, nil
}

// validatorRegistered returns true if validator with index `id` was previously registered in the database.
func (vs *Server) validatorRegistered(ctx context.Context, id types.ValidatorIndex) (bool, error) {
	if vs.BeaconDB == nil {
		return false, errors.New("nil beacon db")
	}
	_, err := vs.BeaconDB.RegistrationByValidatorID(ctx, id)
	switch {
	case errors.Is(err, kv.ErrNotFoundFeeRecipient):
		return false, nil
	case err != nil:
		return false, err
	}
	return true, nil
}

// Validates builder signature and returns an error if the signature is invalid.
func (vs *Server) validateBuilderSignature(bid *ethpb.SignedBuilderBid) error {
	d, err := signing.ComputeDomain(params.BeaconConfig().DomainApplicationBuilder,
		nil, /* fork version */
		nil /* genesis val root */)
	if err != nil {
		return err
	}
	if bid == nil || bid.Message == nil {
		return errors.New("nil builder bid")
	}
	return signing.VerifySigningRoot(bid.Message, bid.Message.Pubkey, bid.Signature, d)
}<|MERGE_RESOLUTION|>--- conflicted
+++ resolved
@@ -39,31 +39,14 @@
 // block request. This value is known as `BUILDER_PROPOSAL_DELAY_TOLERANCE` in builder spec.
 const blockBuilderTimeout = 1 * time.Second
 
-<<<<<<< HEAD
 func (vs *Server) buildBellatrixBeaconBlock(ctx context.Context, req *ethpb.BlockRequest) (*ethpb.BeaconBlockBellatrix, enginev1.PayloadIDBytes, error) {
 	ctx, span := trace.StartSpan(ctx, "ProposerServer.buildBellatrixBeaconBlock")
 	defer span.End()
 	altairBlk, err := vs.buildAltairBeaconBlock(ctx, req)
-=======
-func (vs *Server) getBellatrixBeaconBlock(ctx context.Context, req *ethpb.BlockRequest) (*ethpb.GenericBeaconBlock, error) {
-	altairBlk, err := vs.BuildAltairBeaconBlock(ctx, req)
->>>>>>> 211c5c2c
 	if err != nil {
 		return nil, enginev1.PayloadIDBytes{}, err
 	}
 
-<<<<<<< HEAD
-	registered, err := vs.validatorRegistered(ctx, altairBlk.ProposerIndex)
-	if registered && err == nil {
-		builderReady, b, err := vs.getAndBuildBlindBlock(ctx, altairBlk)
-		if err != nil {
-			// In the event of an error, the node should fall back to default execution engine for building block.
-			log.WithError(err).Error("Failed to build a block from external builder, falling " +
-				"back to local execution client")
-			builderGetPayloadMissCount.Inc()
-		} else if builderReady {
-			return b.GetBellatrix(), enginev1.PayloadIDBytes{}, nil
-=======
 	if !req.SkipMevBoost {
 		registered, err := vs.validatorRegistered(ctx, altairBlk.ProposerIndex)
 		if registered && err == nil {
@@ -74,14 +57,13 @@
 					"back to local execution client")
 				builderGetPayloadMissCount.Inc()
 			} else if builderReady {
-				return b, nil
+				return b.GetBellatrix(), enginev1.PayloadIDBytes{}, nil
 			}
 		} else if err != nil {
 			log.WithError(err).WithFields(logrus.Fields{
 				"slot":           req.Slot,
 				"validatorIndex": altairBlk.ProposerIndex,
 			}).Error("Could not determine validator has registered. Defaulting to local execution client")
->>>>>>> 211c5c2c
 		}
 	}
 
