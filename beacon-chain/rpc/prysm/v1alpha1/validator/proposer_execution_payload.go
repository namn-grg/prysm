package validator

import (
	"bytes"
	"context"
	"fmt"

	"github.com/ethereum/go-ethereum/common"
	"github.com/pkg/errors"
	"github.com/prometheus/client_golang/prometheus"
	"github.com/prometheus/client_golang/prometheus/promauto"
	"github.com/prysmaticlabs/prysm/v3/beacon-chain/core/blocks"
	"github.com/prysmaticlabs/prysm/v3/beacon-chain/core/helpers"
	"github.com/prysmaticlabs/prysm/v3/beacon-chain/core/time"
	"github.com/prysmaticlabs/prysm/v3/beacon-chain/db/kv"
	"github.com/prysmaticlabs/prysm/v3/beacon-chain/state"
	fieldparams "github.com/prysmaticlabs/prysm/v3/config/fieldparams"
	"github.com/prysmaticlabs/prysm/v3/config/params"
	consensusblocks "github.com/prysmaticlabs/prysm/v3/consensus-types/blocks"
	"github.com/prysmaticlabs/prysm/v3/consensus-types/interfaces"
	payloadattribute "github.com/prysmaticlabs/prysm/v3/consensus-types/payload-attribute"
	"github.com/prysmaticlabs/prysm/v3/consensus-types/primitives"
	"github.com/prysmaticlabs/prysm/v3/encoding/bytesutil"
	enginev1 "github.com/prysmaticlabs/prysm/v3/proto/engine/v1"
	"github.com/prysmaticlabs/prysm/v3/runtime/version"
	"github.com/prysmaticlabs/prysm/v3/time/slots"
	"github.com/sirupsen/logrus"
)

var (
	// payloadIDCacheMiss tracks the number of payload ID requests that aren't present in the cache.
	payloadIDCacheMiss = promauto.NewCounter(prometheus.CounterOpts{
		Name: "payload_id_cache_miss",
		Help: "The number of payload id get requests that aren't present in the cache.",
	})
	// payloadIDCacheHit tracks the number of payload ID requests that are present in the cache.
	payloadIDCacheHit = promauto.NewCounter(prometheus.CounterOpts{
		Name: "payload_id_cache_hit",
		Help: "The number of payload id get requests that are present in the cache.",
	})
)

// This returns the execution payload of a given slot.
// The function has full awareness of pre and post merge.
// The payload is computed given the respected time of merge.
func (vs *Server) getExecutionPayload(ctx context.Context, slot primitives.Slot, vIdx primitives.ValidatorIndex, headRoot [32]byte, st state.BeaconState) (interfaces.ExecutionData, *enginev1.BlobsBundle, error) {
	proposerID, payloadId, ok := vs.ProposerSlotIndexCache.GetProposerPayloadIDs(slot, headRoot)
	feeRecipient := params.BeaconConfig().DefaultFeeRecipient
	recipient, err := vs.BeaconDB.FeeRecipientByValidatorID(ctx, vIdx)
	switch err == nil {
	case true:
		feeRecipient = recipient
	case errors.As(err, kv.ErrNotFoundFeeRecipient):
		// If fee recipient is not found in DB and not set from beacon node CLI,
		// use the burn address.
		if feeRecipient.String() == params.BeaconConfig().EthBurnAddressHex {
			logrus.WithFields(logrus.Fields{
				"validatorIndex": vIdx,
				"burnAddress":    params.BeaconConfig().EthBurnAddressHex,
			}).Warn("Fee recipient is currently using the burn address, " +
				"you will not be rewarded transaction fees on this setting. " +
				"Please set a different eth address as the fee recipient. " +
				"Please refer to our documentation for instructions")
		}
	default:
		return nil, nil, errors.Wrap(err, "could not get fee recipient in db")
	}

	if ok && proposerID == vIdx && payloadId != [8]byte{} { // Payload ID is cache hit. Return the cached payload ID.
		var pid [8]byte
		copy(pid[:], payloadId[:])
		payloadIDCacheHit.Inc()
		payload, err := vs.ExecutionEngineCaller.GetPayload(ctx, pid, slot)
		switch {
		case err == nil:
			warnIfFeeRecipientDiffers(payload, feeRecipient)
			if slots.ToEpoch(slot) >= params.BeaconConfig().DenebForkEpoch {
				sc, err := vs.ExecutionEngineCaller.GetBlobsBundle(ctx, pid)
				if err != nil {
					return nil, nil, errors.Wrap(err, "could not get blobs bundle from execution client")
				}
				return payload, sc, nil
			}
			return payload, nil, nil
		case errors.Is(err, context.DeadlineExceeded):
		default:
			return nil, nil, errors.Wrap(err, "could not get cached payload from execution client")
		}
	}

	var parentHash []byte
	var hasTerminalBlock bool
	mergeComplete, err := blocks.IsMergeTransitionComplete(st)
	if err != nil {
		return nil, nil, err
	}

	t, err := slots.ToTime(st.GenesisTime(), slot)
	if err != nil {
		return nil, nil, err
	}
	if mergeComplete {
		header, err := st.LatestExecutionPayloadHeader()
		if err != nil {
			return nil, nil, err
		}
		parentHash = header.BlockHash()
	} else {
		if activationEpochNotReached(slot) {
			p, err := emptyPayload()
			if err != nil {
				return nil, nil, err
			}
			return p, nil, nil
		}
		parentHash, hasTerminalBlock, err = vs.getTerminalBlockHashIfExists(ctx, uint64(t.Unix()))
		if err != nil {
			return nil, nil, err
		}
		if !hasTerminalBlock {
			p, err := emptyPayload()
			if err != nil {
				return nil, nil, err
			}
			return p, nil, nil
		}
	}
	payloadIDCacheMiss.Inc()

	random, err := helpers.RandaoMix(st, time.CurrentEpoch(st))
	if err != nil {
		return nil, nil, err
	}
	finalizedBlockHash := params.BeaconConfig().ZeroHash[:]
	finalizedRoot := bytesutil.ToBytes32(st.FinalizedCheckpoint().Root)
	if finalizedRoot != [32]byte{} { // finalized root could be zeros before the first finalized block.
		finalizedBlock, err := vs.BeaconDB.Block(ctx, bytesutil.ToBytes32(st.FinalizedCheckpoint().Root))
		if err != nil {
			return nil, nil, err
		}
		if err := consensusblocks.BeaconBlockIsNil(finalizedBlock); err != nil {
			return nil, nil, err
		}
		switch finalizedBlock.Version() {
		case version.Phase0, version.Altair: // Blocks before Bellatrix don't have execution payloads. Use zeros as the hash.
		default:
			finalizedPayload, err := finalizedBlock.Block().Body().Execution()
			if err != nil {
				return nil, nil, err
			}
			finalizedBlockHash = finalizedPayload.BlockHash()
		}
	}

	f := &enginev1.ForkchoiceState{
		HeadBlockHash:      parentHash,
		SafeBlockHash:      finalizedBlockHash,
		FinalizedBlockHash: finalizedBlockHash,
	}
	var attr payloadattribute.Attributer
	switch st.Version() {
	case version.Capella, version.Deneb:
		withdrawals, err := st.ExpectedWithdrawals()
		if err != nil {
			return nil, nil, err
		}
		attr, err = payloadattribute.New(&enginev1.PayloadAttributesV2{
			Timestamp:             uint64(t.Unix()),
			PrevRandao:            random,
			SuggestedFeeRecipient: feeRecipient.Bytes(),
			Withdrawals:           withdrawals,
		})
		if err != nil {
			return nil, nil, err
		}
	case version.Bellatrix:
		attr, err = payloadattribute.New(&enginev1.PayloadAttributes{
			Timestamp:             uint64(t.Unix()),
			PrevRandao:            random,
			SuggestedFeeRecipient: feeRecipient.Bytes(),
		})
		if err != nil {
			return nil, nil, err
		}
	default:
		return nil, nil, errors.New("unknown beacon state version")
	}

	payloadID, _, err := vs.ExecutionEngineCaller.ForkchoiceUpdated(ctx, f, attr)
	if err != nil {
		return nil, nil, errors.Wrap(err, "could not prepare payload")
	}
	if payloadID == nil {
		return nil, nil, fmt.Errorf("nil payload with block hash: %#x", parentHash)
	}
	payload, err := vs.ExecutionEngineCaller.GetPayload(ctx, *payloadID, slot)
	if err != nil {
		return nil, nil, err
	}
	warnIfFeeRecipientDiffers(payload, feeRecipient)
	if slots.ToEpoch(slot) >= params.BeaconConfig().DenebForkEpoch {
		sc, err := vs.ExecutionEngineCaller.GetBlobsBundle(ctx, *payloadID)
		if err != nil {
			return nil, nil, errors.Wrap(err, "could not get blobs bundle from execution client")
		}
		return payload, sc, nil
	}
	return payload, nil, nil
}

// warnIfFeeRecipientDiffers logs a warning if the fee recipient in the included payload does not
// match the requested one.
func warnIfFeeRecipientDiffers(payload interfaces.ExecutionData, feeRecipient common.Address) {
	// Warn if the fee recipient is not the value we expect.
	if payload != nil && !bytes.Equal(payload.FeeRecipient(), feeRecipient[:]) {
		logrus.WithFields(logrus.Fields{
			"wantedFeeRecipient": fmt.Sprintf("%#x", feeRecipient),
			"received":           fmt.Sprintf("%#x", payload.FeeRecipient()),
		}).Warn("Fee recipient address from execution client is not what was expected. " +
			"It is possible someone has compromised your client to try and take your transaction fees")
	}
}

// This returns the valid terminal block hash with an existence bool value.
//
// Spec code:
// def get_terminal_pow_block(pow_chain: Dict[Hash32, PowBlock]) -> Optional[PowBlock]:
//
//	if TERMINAL_BLOCK_HASH != Hash32():
//	    # Terminal block hash override takes precedence over terminal total difficulty
//	    if TERMINAL_BLOCK_HASH in pow_chain:
//	        return pow_chain[TERMINAL_BLOCK_HASH]
//	    else:
//	        return None
//
//	return get_pow_block_at_terminal_total_difficulty(pow_chain)
func (vs *Server) getTerminalBlockHashIfExists(ctx context.Context, transitionTime uint64) ([]byte, bool, error) {
	terminalBlockHash := params.BeaconConfig().TerminalBlockHash
	// Terminal block hash override takes precedence over terminal total difficulty.
	if params.BeaconConfig().TerminalBlockHash != params.BeaconConfig().ZeroHash {
		exists, _, err := vs.Eth1BlockFetcher.BlockExists(ctx, terminalBlockHash)
		if err != nil {
			return nil, false, err
		}
		if !exists {
			return nil, false, nil
		}

		return terminalBlockHash.Bytes(), true, nil
	}

	return vs.ExecutionEngineCaller.GetTerminalBlockHash(ctx, transitionTime)
}

// activationEpochNotReached returns true if activation epoch has not been reach.
// Which satisfy the following conditions in spec:
//
//	  is_terminal_block_hash_set = TERMINAL_BLOCK_HASH != Hash32()
//	  is_activation_epoch_reached = get_current_epoch(state) >= TERMINAL_BLOCK_HASH_ACTIVATION_EPOCH
//	  if is_terminal_block_hash_set and not is_activation_epoch_reached:
//		return True
func activationEpochNotReached(slot primitives.Slot) bool {
	terminalBlockHashSet := bytesutil.ToBytes32(params.BeaconConfig().TerminalBlockHash.Bytes()) != [32]byte{}
	if terminalBlockHashSet {
		return params.BeaconConfig().TerminalBlockHashActivationEpoch > slots.ToEpoch(slot)
	}
	return false
}

func emptyPayload() (interfaces.ExecutionData, error) {
	return consensusblocks.WrappedExecutionPayload(&enginev1.ExecutionPayload{
		ParentHash:    make([]byte, fieldparams.RootLength),
		FeeRecipient:  make([]byte, fieldparams.FeeRecipientLength),
		StateRoot:     make([]byte, fieldparams.RootLength),
		ReceiptsRoot:  make([]byte, fieldparams.RootLength),
		LogsBloom:     make([]byte, fieldparams.LogsBloomLength),
		PrevRandao:    make([]byte, fieldparams.RootLength),
		BaseFeePerGas: make([]byte, fieldparams.RootLength),
		BlockHash:     make([]byte, fieldparams.RootLength),
<<<<<<< HEAD
	})
=======
		Transactions:  make([][]byte, 0),
	}
}

func emptyPayloadCapella() *enginev1.ExecutionPayloadCapella {
	return &enginev1.ExecutionPayloadCapella{
		ParentHash:    make([]byte, fieldparams.RootLength),
		FeeRecipient:  make([]byte, fieldparams.FeeRecipientLength),
		StateRoot:     make([]byte, fieldparams.RootLength),
		ReceiptsRoot:  make([]byte, fieldparams.RootLength),
		LogsBloom:     make([]byte, fieldparams.LogsBloomLength),
		PrevRandao:    make([]byte, fieldparams.RootLength),
		BaseFeePerGas: make([]byte, fieldparams.RootLength),
		BlockHash:     make([]byte, fieldparams.RootLength),
		Transactions:  make([][]byte, 0),
		Withdrawals:   make([]*enginev1.Withdrawal, 0),
	}
>>>>>>> c7f0a94b
}<|MERGE_RESOLUTION|>--- conflicted
+++ resolved
@@ -277,9 +277,6 @@
 		PrevRandao:    make([]byte, fieldparams.RootLength),
 		BaseFeePerGas: make([]byte, fieldparams.RootLength),
 		BlockHash:     make([]byte, fieldparams.RootLength),
-<<<<<<< HEAD
-	})
-=======
 		Transactions:  make([][]byte, 0),
 	}
 }
@@ -297,5 +294,4 @@
 		Transactions:  make([][]byte, 0),
 		Withdrawals:   make([]*enginev1.Withdrawal, 0),
 	}
->>>>>>> c7f0a94b
 }