package validator

import (
	"bytes"
	"context"
	"fmt"

	"github.com/pkg/errors"
	"github.com/prometheus/client_golang/prometheus"
	"github.com/prometheus/client_golang/prometheus/promauto"
	"github.com/prysmaticlabs/prysm/v3/beacon-chain/core/blocks"
	"github.com/prysmaticlabs/prysm/v3/beacon-chain/core/helpers"
	"github.com/prysmaticlabs/prysm/v3/beacon-chain/core/time"
	"github.com/prysmaticlabs/prysm/v3/beacon-chain/core/transition"
	"github.com/prysmaticlabs/prysm/v3/beacon-chain/db/kv"
	fieldparams "github.com/prysmaticlabs/prysm/v3/config/fieldparams"
	"github.com/prysmaticlabs/prysm/v3/config/params"
	consensusblocks "github.com/prysmaticlabs/prysm/v3/consensus-types/blocks"
	types "github.com/prysmaticlabs/prysm/v3/consensus-types/primitives"
	"github.com/prysmaticlabs/prysm/v3/encoding/bytesutil"
	enginev1 "github.com/prysmaticlabs/prysm/v3/proto/engine/v1"
	"github.com/prysmaticlabs/prysm/v3/runtime/version"
	"github.com/prysmaticlabs/prysm/v3/time/slots"
	"github.com/sirupsen/logrus"
)

var (
	// payloadIDCacheMiss tracks the number of payload ID requests that aren't present in the cache.
	payloadIDCacheMiss = promauto.NewCounter(prometheus.CounterOpts{
		Name: "payload_id_cache_miss",
		Help: "The number of payload id get requests that aren't present in the cache.",
	})
	// payloadIDCacheHit tracks the number of payload ID requests that are present in the cache.
	payloadIDCacheHit = promauto.NewCounter(prometheus.CounterOpts{
		Name: "payload_id_cache_hit",
		Help: "The number of payload id get requests that are present in the cache.",
	})
)

// This returns the execution payload of a given slot. The function has full awareness of pre and post merge.
// The payload is computed given the respected time of merge.
<<<<<<< HEAD
func (vs *Server) getExecutionPayload(ctx context.Context, slot types.Slot, vIdx types.ValidatorIndex) (*enginev1.ExecutionPayload, enginev1.PayloadIDBytes, error) {
	proposerID, payloadId, ok := vs.ProposerSlotIndexCache.GetProposerPayloadIDs(slot)
=======
func (vs *Server) getExecutionPayload(ctx context.Context, slot types.Slot, vIdx types.ValidatorIndex, headRoot [32]byte) (*enginev1.ExecutionPayload, error) {
	proposerID, payloadId, ok := vs.ProposerSlotIndexCache.GetProposerPayloadIDs(slot, headRoot)
>>>>>>> b787fd87
	if ok && proposerID == vIdx && payloadId != [8]byte{} { // Payload ID is cache hit. Return the cached payload ID.
		var pid [8]byte
		copy(pid[:], payloadId[:])
		payloadIDCacheHit.Inc()
		payload, err := vs.ExecutionEngineCaller.GetPayload(ctx, pid)
		return payload, payloadId, err
	}

	st, err := vs.HeadFetcher.HeadState(ctx)
	if err != nil {
		return nil, enginev1.PayloadIDBytes{}, err
	}
	st, err = transition.ProcessSlotsIfPossible(ctx, st, slot)
	if err != nil {
		return nil, enginev1.PayloadIDBytes{}, err
	}

	var parentHash []byte
	var hasTerminalBlock bool
	mergeComplete, err := blocks.IsMergeTransitionComplete(st)
	if err != nil {
		return nil, enginev1.PayloadIDBytes{}, err
	}

	t, err := slots.ToTime(st.GenesisTime(), slot)
	if err != nil {
		return nil, enginev1.PayloadIDBytes{}, err
	}
	if mergeComplete {
		header, err := st.LatestExecutionPayloadHeader()
		if err != nil {
			return nil, enginev1.PayloadIDBytes{}, err
		}
		parentHash = header.BlockHash
	} else {
		if activationEpochNotReached(slot) {
			return emptyPayload(), enginev1.PayloadIDBytes{}, nil
		}
		parentHash, hasTerminalBlock, err = vs.getTerminalBlockHashIfExists(ctx, uint64(t.Unix()))
		if err != nil {
			return nil, enginev1.PayloadIDBytes{}, err
		}
		if !hasTerminalBlock {
			return emptyPayload(), enginev1.PayloadIDBytes{}, nil
		}
	}
	payloadIDCacheMiss.Inc()

	random, err := helpers.RandaoMix(st, time.CurrentEpoch(st))
	if err != nil {
		return nil, enginev1.PayloadIDBytes{}, err
	}
	finalizedBlockHash := params.BeaconConfig().ZeroHash[:]
	finalizedRoot := bytesutil.ToBytes32(st.FinalizedCheckpoint().Root)
	if finalizedRoot != [32]byte{} { // finalized root could be zeros before the first finalized block.
		finalizedBlock, err := vs.BeaconDB.Block(ctx, bytesutil.ToBytes32(st.FinalizedCheckpoint().Root))
		if err != nil {
			return nil, enginev1.PayloadIDBytes{}, err
		}

		if err := consensusblocks.BeaconBlockIsNil(finalizedBlock); err != nil {
			return nil, enginev1.PayloadIDBytes{}, err
		}
		switch finalizedBlock.Version() {
		case version.Phase0, version.Altair: // Blocks before Bellatrix don't have execution payloads. Use zeros as the hash.
		default:
			finalizedPayload, err := finalizedBlock.Block().Body().Execution()
			if err != nil {
				return nil, enginev1.PayloadIDBytes{}, err
			}
			finalizedBlockHash = finalizedPayload.BlockHash()
		}
	}
	f := &enginev1.ForkchoiceState{
		HeadBlockHash:      parentHash,
		SafeBlockHash:      parentHash,
		FinalizedBlockHash: finalizedBlockHash,
	}

	feeRecipient := params.BeaconConfig().DefaultFeeRecipient
	recipient, err := vs.BeaconDB.FeeRecipientByValidatorID(ctx, vIdx)
	switch err == nil {
	case true:
		feeRecipient = recipient
	case errors.As(err, kv.ErrNotFoundFeeRecipient):
		// If fee recipient is not found in DB and not set from beacon node CLI,
		// use the burn address.
		if feeRecipient.String() == params.BeaconConfig().EthBurnAddressHex {
			logrus.WithFields(logrus.Fields{
				"validatorIndex": vIdx,
				"burnAddress":    params.BeaconConfig().EthBurnAddressHex,
			}).Warn("Fee recipient is currently using the burn address, " +
				"you will not be rewarded transaction fees on this setting. " +
				"Please set a different eth address as the fee recipient. " +
				"Please refer to our documentation for instructions")
		}
	default:
		return nil, enginev1.PayloadIDBytes{}, errors.Wrap(err, "could not get fee recipient in db")
	}
	p := &enginev1.PayloadAttributes{
		Timestamp:             uint64(t.Unix()),
		PrevRandao:            random,
		SuggestedFeeRecipient: feeRecipient.Bytes(),
	}
	payloadID, _, err := vs.ExecutionEngineCaller.ForkchoiceUpdated(ctx, f, p)
	if err != nil {
		return nil, enginev1.PayloadIDBytes{}, errors.Wrap(err, "could not prepare payload")
	}
	if payloadID == nil {
		return nil, enginev1.PayloadIDBytes{}, fmt.Errorf("nil payload with block hash: %#x", parentHash)
	}
	payload, err := vs.ExecutionEngineCaller.GetPayload(ctx, *payloadID)
	if err != nil {
		return nil, enginev1.PayloadIDBytes{}, err
	}
	// Warn if the fee recipient is not the value we expect.
	if payload != nil && !bytes.Equal(payload.FeeRecipient, feeRecipient[:]) {
		logrus.WithFields(logrus.Fields{
			"wantedFeeRecipient": fmt.Sprintf("%#x", feeRecipient),
			"received":           fmt.Sprintf("%#x", payload.FeeRecipient),
		}).Warn("Fee recipient address from execution client is not what was expected. " +
			"It is possible someone has compromised your client to try and take your transaction fees")
	}
	return payload, *payloadID, nil
}

// This returns the valid terminal block hash with an existence bool value.
//
// Spec code:
// def get_terminal_pow_block(pow_chain: Dict[Hash32, PowBlock]) -> Optional[PowBlock]:
//    if TERMINAL_BLOCK_HASH != Hash32():
//        # Terminal block hash override takes precedence over terminal total difficulty
//        if TERMINAL_BLOCK_HASH in pow_chain:
//            return pow_chain[TERMINAL_BLOCK_HASH]
//        else:
//            return None
//
//    return get_pow_block_at_terminal_total_difficulty(pow_chain)
func (vs *Server) getTerminalBlockHashIfExists(ctx context.Context, transitionTime uint64) ([]byte, bool, error) {
	terminalBlockHash := params.BeaconConfig().TerminalBlockHash
	// Terminal block hash override takes precedence over terminal total difficulty.
	if params.BeaconConfig().TerminalBlockHash != params.BeaconConfig().ZeroHash {
		exists, _, err := vs.Eth1BlockFetcher.BlockExists(ctx, terminalBlockHash)
		if err != nil {
			return nil, false, err
		}
		if !exists {
			return nil, false, nil
		}

		return terminalBlockHash.Bytes(), true, nil
	}

	return vs.ExecutionEngineCaller.GetTerminalBlockHash(ctx, transitionTime)
}

// activationEpochNotReached returns true if activation epoch has not been reach.
// Which satisfy the following conditions in spec:
//        is_terminal_block_hash_set = TERMINAL_BLOCK_HASH != Hash32()
//        is_activation_epoch_reached = get_current_epoch(state) >= TERMINAL_BLOCK_HASH_ACTIVATION_EPOCH
//        if is_terminal_block_hash_set and not is_activation_epoch_reached:
//      	return True
func activationEpochNotReached(slot types.Slot) bool {
	terminalBlockHashSet := bytesutil.ToBytes32(params.BeaconConfig().TerminalBlockHash.Bytes()) != [32]byte{}
	if terminalBlockHashSet {
		return params.BeaconConfig().TerminalBlockHashActivationEpoch > slots.ToEpoch(slot)
	}
	return false
}

func emptyPayload() *enginev1.ExecutionPayload {
	return &enginev1.ExecutionPayload{
		ParentHash:    make([]byte, fieldparams.RootLength),
		FeeRecipient:  make([]byte, fieldparams.FeeRecipientLength),
		StateRoot:     make([]byte, fieldparams.RootLength),
		ReceiptsRoot:  make([]byte, fieldparams.RootLength),
		LogsBloom:     make([]byte, fieldparams.LogsBloomLength),
		PrevRandao:    make([]byte, fieldparams.RootLength),
		BaseFeePerGas: make([]byte, fieldparams.RootLength),
		BlockHash:     make([]byte, fieldparams.RootLength),
	}
}<|MERGE_RESOLUTION|>--- conflicted
+++ resolved
@@ -39,13 +39,8 @@
 
 // This returns the execution payload of a given slot. The function has full awareness of pre and post merge.
 // The payload is computed given the respected time of merge.
-<<<<<<< HEAD
-func (vs *Server) getExecutionPayload(ctx context.Context, slot types.Slot, vIdx types.ValidatorIndex) (*enginev1.ExecutionPayload, enginev1.PayloadIDBytes, error) {
-	proposerID, payloadId, ok := vs.ProposerSlotIndexCache.GetProposerPayloadIDs(slot)
-=======
-func (vs *Server) getExecutionPayload(ctx context.Context, slot types.Slot, vIdx types.ValidatorIndex, headRoot [32]byte) (*enginev1.ExecutionPayload, error) {
+func (vs *Server) getExecutionPayload(ctx context.Context, slot types.Slot, vIdx types.ValidatorIndex, headRoot [32]byte) (*enginev1.ExecutionPayload, enginev1.PayloadIDBytes, error) {
 	proposerID, payloadId, ok := vs.ProposerSlotIndexCache.GetProposerPayloadIDs(slot, headRoot)
->>>>>>> b787fd87
 	if ok && proposerID == vIdx && payloadId != [8]byte{} { // Payload ID is cache hit. Return the cached payload ID.
 		var pid [8]byte
 		copy(pid[:], payloadId[:])
