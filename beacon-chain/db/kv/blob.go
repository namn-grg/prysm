--- conflicted
+++ resolved
@@ -74,12 +74,7 @@
 		// If there is no element stored at blob.slot % MAX_SLOTS_TO_PERSIST_BLOBS, then we simply
 		// store the blob by key and exit early.
 		if len(replacingKey) != 0 {
-<<<<<<< HEAD
-			slotBytes := replacingKey[8:16]
-			oldSlot := bytesutil.BytesToSlotBigEndian(slotBytes)
-=======
 			oldSlot := replacingKey.Slot()
->>>>>>> 2b4c83b7
 			oldEpoch := slots.ToEpoch(oldSlot)
 			// The blob we are replacing is too old, so we delete it.
 			if slots.ToEpoch(scs[0].Slot) >= oldEpoch.Add(uint64(params.BeaconNetworkConfig().MinEpochsForBlobsSidecarsRequest)) {
