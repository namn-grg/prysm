--- conflicted
+++ resolved
@@ -7,11 +7,8 @@
         "attester_slashing.go",
         "block_header.go",
         "bls_to_execution_changes.go",
-<<<<<<< HEAD
         "deposit.go",
-=======
         "consolidations.go",
->>>>>>> 1272b9e1
         "deposit_receipt.go",
         "execution_layer_withdrawal_request.go",
         "execution_payload.go",
